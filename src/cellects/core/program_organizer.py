#!/usr/bin/env python3
"""This file contains the class constituting the link between the graphical interface and the computations.
 First, Cellects analyze one image in order to get a color space combination maximizing the contrast between the specimens
 and the background.
 Second, Cellects automatically delineate each arena.
 Third, Cellects write one video for each arena.
 Fourth, Cellects segments the video and apply post-processing algorithms to improve the segmentation.
 Fifth, Cellects extract variables and store them in .csv files.
"""

import pickle
import sys
import os
import logging
from copy import deepcopy
import psutil
import cv2
from numba.typed import Dict as TDict
import pandas as pd
import numpy as np
from numpy.typing import NDArray
from psutil import virtual_memory
from pathlib import Path
import natsort
from cellects.utils.formulas import bracket_to_uint8_image_contrast
from cellects.utils.load_display_save import extract_time
from cellects.image_analysis.network_functions import detect_network_dynamics, extract_graph_dynamics
from cellects.utils.load_display_save import PickleRick, readim, is_raw_image, read_h5_array, get_h5_keys
from cellects.utils.utilitarian import insensitive_glob, vectorized_len
from cellects.core.cellects_paths import CELLECTS_DIR, ALL_VARS_PKL_FILE
from cellects.config.all_vars_dict import DefaultDicts
from cellects.image_analysis.shape_descriptors import from_shape_descriptors_class, compute_one_descriptor_per_frame, compute_one_descriptor_per_colony
from cellects.image_analysis.morphological_operations import create_ellipse, rank_from_top_to_bottom_from_left_to_right, \
    get_quick_bounding_boxes, get_bb_with_moving_centers, get_contours, keep_one_connected_component, box_counting_dimension, prepare_box_counting
from cellects.image_analysis.progressively_add_distant_shapes import ProgressivelyAddDistantShapes
from cellects.core.one_image_analysis import OneImageAnalysis, init_params
from cellects.utils.load_display_save import read_and_rotate, video2numpy
from cellects.image_analysis.morphological_operations import shape_selection, draw_img_with_mask


class ProgramOrganizer:
    """
    Organizes and manages variables, configuration settings, and processing workflows for motion analysis in a Cellects project.

    This class maintains global state and analysis-specific data structures, handles file operations,
    processes image/video inputs, and generates output tables. It provides methods to load/save configurations,
    segment images, track objects across frames, and export results with metadata.

    Attributes
    ----------
    one_arena_done : bool
        Flag indicating whether a single arena has been processed.
    reduce_image_dim : bool
        Whether image dimensions should be reduced (e.g., from color to grayscale).
    first_exp_ready_to_run : bool
        Indicates if the initial experiment setup is complete and ready for execution.
    data_to_save : dict of {str: bool}
        Specifies which data types (first image, coordinates, EXIF) require saving.
    videos : OneVideoPerBlob or None
        Video processing container instance.
    motion : MotionAnalysis or None
        Motion tracking and analysis module.
    all : dict
        Global configuration parameters for the entire workflow.
    vars : dict
        Analysis-specific variables used by `MotionAnalysis`.
    first_im, last_im : np.ndarray or None
        First and last images of the dataset for preprocessing.
    data_list : list of str
        List of video/image file paths in the working directory.
    computed_video_options : np.ndarray of bool
        Flags indicating which video processing options have been applied.
    one_row_per_arena, one_row_per_frame : pd.DataFrame or None
        Result tables for different levels of analysis (per arena, per frame, and oscillating clusters).

    Methods:
    --------
    save_variable_dict() : Save configuration dictionaries to file.
    load_variable_dict() : Load saved configuration or initialize defaults.
    look_for_data() : Discover video/image files in the working directory.
    update_folder_id(...) : Update folder-specific metadata based on file structure.
    ...

    """
    def __init__(self):
        """
            This class stores all variables required for analysis as well as
            methods to process it.
            Global variables (i.e. that does not concern the MotionAnalysis)
            are directly stored in self.
            Variables used in the MotionAnalysis class are stored in a dict
            called self.vars
        """
        if os.path.isfile('PickleRick.pkl'):
            os.remove('PickleRick.pkl')
        if os.path.isfile('PickleRick0.pkl'):
            os.remove('PickleRick0.pkl')
        self.one_arena_done: bool = False
        self.reduce_image_dim: bool = False
        self.first_exp_ready_to_run: bool = False
        self.data_to_save = {'first_image': False, 'coordinates': False, 'exif': False, 'vars': False}
        self.sample_number = 1
        self.top = None
        self.motion = None
        self.analysis_instance = None
        self.computed_video_options = np.zeros(5, bool)
        self.vars = {}
        self.all = {}
        self.all['folder_list'] = []
        self.vars['first_detection_frame'] = 0
        self.first_im = None
        self.last_im = None
        self.vars['background_list'] = []
        self.starting_blob_hsize_in_pixels = None
        self.vars['first_move_threshold'] = None
        self.vars['convert_for_origin'] = None
        self.vars['convert_for_motion'] = None
        self.current_combination_id = 0
        self.data_list = []
        self.one_row_per_arena = None
        self.one_row_per_frame = None
        self.not_analyzed_individuals = None
        self.visualize: bool = True
        self.network_shaped: bool = False

    def update_variable_dict(self):
        """

        Update the `all` and `vars` dictionaries with new data from `DefaultDicts`.

        This method updates the `all` and `vars` dictionaries of the current object with
        data from a new instance of `DefaultDicts`. It checks if any keys or descriptors
        are missing and adds them accordingly.

        Examples
        --------
        >>> organizer = ProgramOrganizer()
        >>> organizer.update_variable_dict()
        """
        dd = DefaultDicts()
        all = len(dd.all) != len(self.all)
        vars = len(dd.vars) != len(self.vars)
        all_desc = not 'descriptors' in self.all or len(dd.all['descriptors']) != len(self.all['descriptors'])
        vars_desc = not 'descriptors' in self.vars or len(dd.vars['descriptors']) != len(self.vars['descriptors'])
        if all:
            for key, val in dd.all.items():
                if not key in self.all:
                    self.all[key] = val
        if vars:
            for key, val in dd.vars.items():
                if not key in self.vars:
                    self.vars[key] = val
        if all_desc:
            for key, val in dd.all['descriptors'].items():
                if not key in self.all['descriptors']:
                    self.all['descriptors'][key] = val
        if vars_desc:
            for key, val in dd.vars['descriptors'].items():
                if not key in self.vars['descriptors']:
                    self.vars['descriptors'][key] = val
        self._set_analyzed_individuals()

    def save_variable_dict(self):
        """
        Saves the configuration dictionaries (`self.all` and `self.vars`) to a pickle file.

        If bio_mask or back_mask are not required for all folders, they are excluded from the saved data.

        Notes
        -----
        This method is used to preserve state between Cellects sessions or restart scenarios.
        """
        logging.info("Save the parameters dictionaries in the Cellects folder")
        self.all['vars'] = self.vars
        all_vars = deepcopy(self.all)
        if not self.all['keep_cell_and_back_for_all_folders']:
            all_vars['bio_mask'] = None
            all_vars['back_mask'] = None
        pickle_rick = PickleRick(0)
        pickle_rick.write_file(all_vars, ALL_VARS_PKL_FILE)

    def load_variable_dict(self):
        """
        Loads configuration dictionaries from a pickle file if available, otherwise initializes defaults.

        Tries to load saved parameters. If the file doesn't exist or loading fails due to corruption,
        default values are used instead (logging relevant warnings).

        Raises
        ------
        FileNotFoundError
            If no valid configuration file is found and default initialization fails.

        Notes
        -----
        This method ensures robust operation by handling missing or corrupted configuration files gracefully.
        """
        if os.path.isfile(ALL_VARS_PKL_FILE):
            logging.info("Load the parameters from all_vars.pkl in the config of the Cellects folder")
            try:
                with open(ALL_VARS_PKL_FILE, 'rb') as fileopen:
                    self.all = pickle.load(fileopen)
                self.vars = self.all['vars']
                self.update_variable_dict()
                logging.info("Success to load the parameters dictionaries from the Cellects folder")
            except Exception as exc:
                logging.error(f"Initialize default parameters because error: {exc}")
                default_dicts = DefaultDicts()
                self.all = default_dicts.all
                self.vars = default_dicts.vars
        else:
            logging.info("Initialize default parameters")
            default_dicts = DefaultDicts()
            self.all = default_dicts.all
            self.vars = default_dicts.vars
        if self.all['cores'] == 1:
            self.all['cores'] = os.cpu_count() - 1

    def look_for_data(self):
        """
        Discovers all relevant video/image data in the working directory.

        Uses natural sorting to handle filenames with numeric suffixes. Validates file consistency and logs warnings
        if filename patterns are inconsistent across folders.

        Raises
        ------
        ValueError
            If no files match the specified naming convention.

        Notes
        -----
        This method assumes all data files follow a predictable pattern with numeric extensions. Use caution in
        unpredictable directory structures where this may fail silently or produce incorrect results.

        Examples
        --------
        >>> organizer.look_for_data()
        >>> print(organizer.data_list)
        ['/path/to/video1.avi', '/path/to/video2.avi']
        """
        os.chdir(Path(self.all['global_pathway']))
        logging.info(f"Dir: {self.all['global_pathway']}")
        self.data_list = insensitive_glob(self.all['radical'] + '*' + self.all['extension'])  # Provides a list ordered by last modification date
        self.all['folder_list'] = []
        self.all['folder_number'] = 1
        if len(self.data_list) > 0:
            self._sort_data_list()
            self.sample_number = self.all['first_folder_sample_number']
        else:
            content = os.listdir()
            for obj in content:
                if not os.path.isfile(obj):
                    data_list = insensitive_glob(obj + "/" + self.all['radical'] + '*' + self.all['extension'])
                    if len(data_list) > 0:
                        self.all['folder_list'].append(obj)
                        self.all['folder_number'] += 1
            self.all['folder_list'] = np.sort(self.all['folder_list'])

            if isinstance(self.all['sample_number_per_folder'], int) or len(self.all['sample_number_per_folder']) == 1:
                self.all['sample_number_per_folder'] = np.repeat(self.all['sample_number_per_folder'],
                                                              self.all['folder_number'])

    def _sort_data_list(self):
        """
        Sorts the data list using natural sorting.

        Extended Description
        --------------------
        This function sorts the `data_list` attribute of an instance using the natsort library,
        which is useful when filenames have a mixture of numbers and letters.
        """
        if len(self.data_list) > 0:
            lengths = vectorized_len(self.data_list)
            if len(lengths) > 1 and np.max(np.diff(lengths)) > np.log10(len(self.data_list)):
                logging.error(f"File names present strong variations and cannot be correctly sorted.")
            wrong_images = np.nonzero(np.char.startswith(self.data_list, "Analysis efficiency, ", ))[0]
            for w_im in wrong_images[::-1]:
                self.data_list.pop(w_im)
            self.data_list = natsort.natsorted(self.data_list)
        if self.all['im_or_vid'] == 1:
            self.vars['video_list'] = self.data_list
        else:
            self.vars['video_list'] = None

    def update_folder_id(self, sample_number: int, folder_name: str=""):
        """
        Update the current working directory and data list based on the given sample number
        and optional folder name.

        Parameters
        ----------
        sample_number : int
            The number of samples to analyze.
        folder_name : str, optional
            The name of the folder to change to. Default is an empty string.

        Notes
        -----
        This function changes the current working directory to the specified folder name
        and updates the data list based on the file names in that directory. It also performs
        sorting of the data list and checks for strong variations in file names.

        """
        os.chdir(Path(self.all['global_pathway']) / folder_name)
        self.data_list = insensitive_glob(
            self.all['radical'] + '*' + self.all['extension'])  # Provides a list ordered by last modification date
        # Sorting is necessary when some modifications (like rotation) modified the last modification date
        self._sort_data_list()
        if self.all['im_or_vid'] == 1:
            self.sample_number = sample_number
        else:
            self.vars['img_number'] = len(self.data_list)
            self.sample_number = sample_number
        if not 'analyzed_individuals' in self.vars:
            self._set_analyzed_individuals()

    def _set_analyzed_individuals(self):
        """
        Set the analyzed individuals variable in the dataset.
        """
        self.vars['analyzed_individuals'] = np.arange(self.sample_number) + 1
        if self.not_analyzed_individuals is not None:
            self.vars['analyzed_individuals'] = np.delete(self.vars['analyzed_individuals'],
                                                       self.not_analyzed_individuals - 1)

    def load_data_to_run_cellects_quickly(self):
        """
        Load data from a pickle file and update the current state of the object.

        Summarizes, loads, and validates data needed to run Cellects,
        updating the object's state accordingly. If the necessary data
        are not present or valid, it ensures the experiment is marked as
        not ready to run.

        Parameters
        ----------
        self : CellectsObject
            The instance of the class (assumed to be a subclass of
            CellectsObject) that this method belongs to.

        Returns
        -------
        None

        Notes
        -----
        This function relies on the presence of a pickle file 'Data to run Cellects quickly.pkl'.
        It updates the state of various attributes based on the loaded data
        and logs appropriate messages.
        """
        self.analysis_instance = None
        self.first_im = None
        self.first_image = None
        self.last_image = None
        current_global_pathway = self.all['global_pathway']
        folder_number = self.all['folder_number']
        if folder_number > 1:
            folder_list = deepcopy(self.all['folder_list'])
            sample_number_per_folder = deepcopy(self.all['sample_number_per_folder'])

        if os.path.isfile('Data to run Cellects quickly.pkl'):
            pickle_rick = PickleRick()
            data_to_run_cellects_quickly = pickle_rick.read_file('Data to run Cellects quickly.pkl')
            if data_to_run_cellects_quickly is None:
                data_to_run_cellects_quickly = {}

            if ('validated_shapes' in data_to_run_cellects_quickly) and ('coordinates' in data_to_run_cellects_quickly) and ('all' in data_to_run_cellects_quickly):
                logging.info("Success to load Data to run Cellects quickly.pkl from the user chosen directory")
                self.all = data_to_run_cellects_quickly['all']
                # If you want to add a new variable, first run an updated version of all_vars_dict,
                # then put a breakpoint here and run the following + self.save_data_to_run_cellects_quickly() :
                self.vars = self.all['vars']
                self.update_variable_dict()
                folder_changed = False
                if current_global_pathway != self.all['global_pathway']:
                    folder_changed = True
                    logging.info(
                        "Although the folder is ready, it is not at the same place as it was during creation, updating")
                    self.all['global_pathway'] = current_global_pathway
                if folder_number > 1:
                    self.all['global_pathway'] = current_global_pathway
                    self.all['folder_list'] = folder_list
                    self.all['folder_number'] = folder_number
                    self.all['sample_number_per_folder'] = sample_number_per_folder

                if len(self.data_list) == 0:
                    self.look_for_data()
                    if folder_changed and folder_number > 1 and len(self.all['folder_list']) > 0:
                        self.update_folder_id(self.all['sample_number_per_folder'][0], self.all['folder_list'][0])
                self.get_first_image()
                self.get_last_image()
                (ccy1, ccy2, ccx1, ccx2, self.left, self.right, self.top, self.bot) = data_to_run_cellects_quickly[
                    'coordinates']
                if self.all['automatically_crop']:
                    self.first_image.crop_coord = [ccy1, ccy2, ccx1, ccx2]
                    logging.info("Crop first image")
                    self.first_image.automatically_crop(self.first_image.crop_coord)
                    logging.info("Crop last image")
                    self.last_image.automatically_crop(self.first_image.crop_coord)
                else:
                    self.first_image.crop_coord = None
                self.first_image.validated_shapes = data_to_run_cellects_quickly['validated_shapes']
                self.first_image.im_combinations = []
                self.current_combination_id = 0
                self.first_image.im_combinations.append({})
                self.first_image.im_combinations[self.current_combination_id]['csc'] = self.vars['convert_for_origin']
                self.first_image.im_combinations[self.current_combination_id]['binary_image'] = self.first_image.validated_shapes
                self.first_image.im_combinations[self.current_combination_id]['shape_number'] = data_to_run_cellects_quickly['shape_number']
                
                self.first_exp_ready_to_run = True
                if self.vars['subtract_background'] and len(self.vars['background_list']) == 0:
                    self.first_exp_ready_to_run = False
            else:
                self.first_exp_ready_to_run = False
        else:
            self.first_exp_ready_to_run = False
        if self.first_exp_ready_to_run:
            logging.info("The current (or the first) folder is ready to run")
        else:
            logging.info("The current (or the first) folder is not ready to run")

    def save_data_to_run_cellects_quickly(self, new_one_if_does_not_exist: bool=True):
        """
        Save data to a pickled file if it does not exist or update existing data.

        Parameters
        ----------
        new_one_if_does_not_exist : bool, optional
            Whether to create a new data file if it does not already exist.
            Default is True.

        Notes
        -----
        This method logs various information about its operations and handles the writing of data to a pickled file.
        """
        data_to_run_cellects_quickly = None
        if os.path.isfile('Data to run Cellects quickly.pkl'):
            logging.info("Update -Data to run Cellects quickly.pkl- in the user chosen directory")
            pickle_rick = PickleRick()
            data_to_run_cellects_quickly = pickle_rick.read_file('Data to run Cellects quickly.pkl')
            if data_to_run_cellects_quickly is None:
                os.remove('Data to run Cellects quickly.pkl')
                logging.error("Failed to load Data to run Cellects quickly.pkl before update. Remove pre existing.")
        else:
            if new_one_if_does_not_exist:
                logging.info("Create Data to run Cellects quickly.pkl in the user chosen directory")
                data_to_run_cellects_quickly = {}
        if data_to_run_cellects_quickly is not None:
            if self.data_to_save['first_image']:
                data_to_run_cellects_quickly['validated_shapes'] = self.first_image.im_combinations[self.current_combination_id]['binary_image']
                data_to_run_cellects_quickly['shape_number'] = self.first_image.im_combinations[self.current_combination_id]['shape_number']
                    # data_to_run_cellects_quickly['converted_image'] = self.first_image.im_combinations[self.current_combination_id]['converted_image']
            if self.data_to_save['coordinates']:
                data_to_run_cellects_quickly['coordinates'] = self._list_coordinates()
                logging.info("When they exist, do overwrite unaltered video")
                self.all['overwrite_unaltered_videos'] = True
            if self.data_to_save['exif']:
                self.vars['exif'] = self.extract_exif()
            self.all['vars'] = self.vars
            data_to_run_cellects_quickly['all'] = self.all
            pickle_rick = PickleRick()
            pickle_rick.write_file(data_to_run_cellects_quickly, 'Data to run Cellects quickly.pkl')

    def _list_coordinates(self):
        """
        Summarize the coordinates of images and video.

        Combine the crop coordinates from the first image with additional
        coordinates for left, right, top, and bottom boundaries to form a list of
        video coordinates. If the crop coordinates are not already set, initialize
        them to cover the entire image.

        Returns
        -------
        list of int
            A list containing the coordinates [left, right, top, bottom] for video.

        """
        if self.first_image.crop_coord is None:
            self.first_image.crop_coord = [0, self.first_image.image.shape[0], 0,
                                                       self.first_image.image.shape[1]]
        videos_coordinates = self.first_image.crop_coord + [self.left, self.right, self.top, self.bot]
        return videos_coordinates

    def get_first_image(self, first_im: NDArray=None, sample_number: int=1):
        """
        Load and process the first image or frame from a video.

        This method handles loading the first image or the first frame of a video
        depending on whether the data is an image or a video. It performs necessary
        preprocessing and initializes relevant attributes for subsequent analysis.
        """
        self.sample_number = sample_number
        self.reduce_image_dim = False
        if first_im is not None:
            self.first_im = first_im
        else:
            logging.info("Load first image")
            if self.all['im_or_vid'] == 1:
                if self.analysis_instance is None:
                    self.analysis_instance = video2numpy(self.data_list[0])
                    self.sample_number = len(self.data_list)
                    self.vars['img_number'] = self.analysis_instance.shape[0]
                    self.first_im = self.analysis_instance[0, ...]
                    self.vars['dims'] = self.analysis_instance.shape[:3]
                else:
                    self.first_im = self.analysis_instance[self.vars['first_detection_frame'], ...]

            else:
                self.vars['img_number'] = len(self.data_list)
                self.all['raw_images'] = is_raw_image(self.data_list[0])
                self.first_im = readim(self.data_list[self.vars['first_detection_frame']], self.all['raw_images'])
                self.vars['dims'] = [self.vars['img_number'], self.first_im.shape[0], self.first_im.shape[1]]

                if len(self.first_im.shape) == 3:
                    if np.all(np.equal(self.first_im[:, :, 0], self.first_im[:, :, 1])) and np.all(
                            np.equal(self.first_im[:, :, 1], self.first_im[:, :, 2])):
                        self.reduce_image_dim = True
                    if self.reduce_image_dim:
                        self.first_im = self.first_im[:, :, 0]

        self.first_image = OneImageAnalysis(self.first_im, self.sample_number)
        self.vars['already_greyscale'] = self.first_image.already_greyscale
        if self.vars['already_greyscale']:
            self.vars["convert_for_origin"] = {"bgr": np.array((1, 1, 1), dtype=np.uint8), "logical": "None"}
            self.vars["convert_for_motion"] = {"bgr": np.array((1, 1, 1), dtype=np.uint8), "logical": "None"}
        if np.mean((np.mean(self.first_image.image[2, :, ...]), np.mean(self.first_image.image[-3, :, ...]), np.mean(self.first_image.image[:, 2, ...]), np.mean(self.first_image.image[:, -3, ...]))) > 127:
            self.vars['contour_color']: np.uint8 = 0
        else:
            self.vars['contour_color']: np.uint8 = 255
        if self.vars['first_detection_frame'] > 0:
            self.vars['origin_state'] = 'invisible'

    def get_last_image(self, last_im: NDArray=None):
        """

        Load the last image from a video or image list and process it based on given parameters.

        Parameters
        ----------
        last_im : NDArray, optional
            The last image to be loaded. If not provided, the last image will be loaded from the data list.
        """
        logging.info("Load last image")
        if last_im is not None:
            self.last_im = last_im
        else:
            if self.all['im_or_vid'] == 1:
                self.last_im = self.analysis_instance[-1, ...]
            else:
                is_landscape = self.first_image.image.shape[0] < self.first_image.image.shape[1]
                self.last_im = read_and_rotate(self.data_list[-1], self.first_im, self.all['raw_images'], is_landscape)
                if self.reduce_image_dim:
                    self.last_im = self.last_im[:, :, 0]
        self.last_image = OneImageAnalysis(self.last_im)

    def extract_exif(self):
        """
        Extract EXIF data from image or video files.

        Notes
        -----
        If `extract_time_interval` is True and unsuccessful, arbitrary time steps will be used.
        Timings are normalized to minutes for consistency across different files.
        """
        self.vars['time_step_is_arbitrary'] = True
        if self.all['im_or_vid'] == 1:
            if not 'dims' in self.vars:
                self.vars['dims'] = self.analysis_instance.shape[:3]
            timings = np.arange(self.vars['dims'][0])
        else:
            timings = np.arange(len(self.data_list))
            if sys.platform.startswith('win'):
                pathway = os.getcwd() + '\\'
            else:
                pathway = os.getcwd() + '/'
            if not 'extract_time_interval' in self.all:
                self.all['extract_time_interval'] = True
            if self.all['extract_time_interval']:
                self.vars['time_step'] = 1
                try:
                    timings = extract_time(self.data_list, pathway, self.all['raw_images'])
                    timings = timings - timings[0]
                    timings = timings / 60
                    time_step = np.diff(timings)
                    if len(time_step) > 0:
                        time_step = np.mean(time_step)
                        digit_nb = 0
                        for i in str(time_step):
                            if i in {'.'}:
                                pass
                            elif i in {'0'}:
                                digit_nb += 1
                            else:
                                break
                        self.vars['time_step'] = np.round(time_step, digit_nb + 1)
                        self.vars['time_step_is_arbitrary'] = False
                except:
                    pass
            else:
                timings = np.arange(0, len(self.data_list) * self.vars['time_step'], self.vars['time_step'])
                self.vars['time_step_is_arbitrary'] = False
        return timings

    def fast_first_image_segmentation(self):
        """
        Segment the first or subsequent image in a series for biological and background masks.

        Notes
        -----
        This function processes the first or subsequent image in a sequence, applying biological and background masks,
        segmenting the image, and updating internal data structures accordingly. The function is specific to handling
        image sequences for biological analysis

        """
        if not "color_number" in self.vars:
            self.update_variable_dict()
        if self.vars['convert_for_origin'] is None:
            self.vars['convert_for_origin'] = {"logical": 'None', "PCA": np.ones(3, dtype=np.uint8)}
        self.first_image.convert_and_segment(self.vars['convert_for_origin'], self.vars["color_number"],
                                             self.all["bio_mask"], self.all["back_mask"], subtract_background=None,
                                             subtract_background2=None,
                                             rolling_window_segmentation=self.vars["rolling_window_segmentation"],
                                             filter_spec=self.vars["filter_spec"])
        if not self.first_image.drift_correction_already_adjusted:
            self.vars['drift_already_corrected'] = self.first_image.check_if_image_border_attest_drift_correction()
            if self.vars['drift_already_corrected']:
                logging.info("Cellects detected that the images have already been corrected for drift")
                self.first_image.convert_and_segment(self.vars['convert_for_origin'], self.vars["color_number"],
                                                     self.all["bio_mask"], self.all["back_mask"],
                                                     subtract_background=None, subtract_background2=None,
                                                     rolling_window_segmentation=self.vars["rolling_window_segmentation"],
                                                     filter_spec=self.vars["filter_spec"],
                                                     allowed_window=self.first_image.drift_mask_coord)

        shapes_features = shape_selection(self.first_image.binary_image, true_shape_number=self.sample_number,
                                          horizontal_size=self.starting_blob_hsize_in_pixels,
                                          spot_shape=self.all['starting_blob_shape'],
                                          several_blob_per_arena=self.vars['several_blob_per_arena'],
                                          bio_mask=self.all["bio_mask"], back_mask=self.all["back_mask"])
        self.first_image.validated_shapes, shape_number, stats, centroids = shapes_features
        self.first_image.shape_number = shape_number
        if self.first_image.im_combinations is None:
            self.first_image.im_combinations = []
        if len(self.first_image.im_combinations) == 0:
            self.first_image.im_combinations.append({})
        self.current_combination_id = np.min((self.current_combination_id, len(self.first_image.im_combinations) - 1))
        self.first_image.im_combinations[self.current_combination_id]['csc'] = self.vars['convert_for_origin']
        self.first_image.im_combinations[self.current_combination_id]['binary_image'] = self.first_image.validated_shapes
        if self.first_image.greyscale is not None:
            greyscale = self.first_image.greyscale
        else:
            greyscale = self.first_image.image
        self.first_image.im_combinations[self.current_combination_id]['converted_image'] = bracket_to_uint8_image_contrast(greyscale)
        self.first_image.im_combinations[self.current_combination_id]['shape_number'] = shape_number

    def fast_last_image_segmentation(self, bio_mask: NDArray[np.uint8] = None, back_mask: NDArray[np.uint8] = None):
        """
        Segment the first or subsequent image in a series for biological and background masks.

        Parameters
        ----------
        bio_mask : NDArray[np.uint8], optional
            The biological mask to be applied to the image.
        back_mask : NDArray[np.uint8], optional
            The background mask to be applied to the image.

        Returns
        -------
        None

        Notes
        -----
        This function processes the first or subsequent image in a sequence, applying biological and background masks,
        segmenting the image, and updating internal data structures accordingly. The function is specific to handling
        image sequences for biological analysis

        """
        if self.vars['convert_for_motion'] is None:
            self.vars['convert_for_motion'] = {"logical": 'None', "PCA": np.ones(3, dtype=np.uint8)}
        self.cropping(is_first_image=False)
        self.last_image.convert_and_segment(self.vars['convert_for_motion'], self.vars["color_number"],
                                            bio_mask, back_mask, self.first_image.subtract_background,
                                            self.first_image.subtract_background2,
                                            rolling_window_segmentation=self.vars["rolling_window_segmentation"],
                                            filter_spec=self.vars["filter_spec"])
        if self.vars['drift_already_corrected'] and not self.last_image.drift_correction_already_adjusted and not self.vars["rolling_window_segmentation"]['do']:
            self.last_image.check_if_image_border_attest_drift_correction()
            self.last_image.convert_and_segment(self.vars['convert_for_motion'], self.vars["color_number"],
                                                bio_mask, back_mask, self.first_image.subtract_background,
                                                self.first_image.subtract_background2,
                                                allowed_window=self.last_image.drift_mask_coord,
                                                filter_spec=self.vars["filter_spec"])
        
        if self.last_image.im_combinations is None:
            self.last_image.im_combinations = []
        if len(self.last_image.im_combinations) == 0:
            self.last_image.im_combinations.append({})
        self.current_combination_id = np.min((self.current_combination_id, len(self.last_image.im_combinations) - 1))
        self.last_image.im_combinations[self.current_combination_id]['csc'] = self.vars['convert_for_motion']
        self.last_image.im_combinations[self.current_combination_id]['binary_image'] = self.last_image.binary_image
        if self.last_image.greyscale is not None:
            greyscale = self.last_image.greyscale
        else:
            greyscale = self.last_image.image
        self.last_image.im_combinations[self.current_combination_id]['converted_image'] = bracket_to_uint8_image_contrast(greyscale)

    def save_user_masks(self, bio_mask=None, back_mask=None):
        self.all["bio_mask"] = None
        self.all["back_mask"] = None
        if self.all['keep_cell_and_back_for_all_folders']:
            self.all["bio_mask"] = bio_mask
            self.all["back_mask"] = back_mask

    def full_first_image_segmentation(self, first_param_known: bool, bio_mask: NDArray[np.uint8] = None, back_mask: NDArray[np.uint8] = None):
        if bio_mask.any():
            shape_nb, ordered_image = cv2.connectedComponents((bio_mask > 0).astype(np.uint8))
            shape_nb -= 1
            bio_mask = np.nonzero(bio_mask)
        else:
            shape_nb = 0
            bio_mask = None
        if back_mask.any():
            back_mask = np.nonzero(back_mask)
        else:
            back_mask = None
        self.save_user_masks(bio_mask=bio_mask, back_mask=back_mask)
        if self.visualize or len(self.first_im.shape) == 2:
            if not first_param_known and self.all['scale_with_image_or_cells'] == 0 and self.all["set_spot_size"]:
                self.get_average_pixel_size()
            else:
                self.starting_blob_hsize_in_pixels = None
            self.fast_first_image_segmentation()
            if shape_nb == self.sample_number and self.first_image.im_combinations[self.current_combination_id]['shape_number'] != self.sample_number:
                self.first_image.im_combinations[self.current_combination_id]['shape_number'] = shape_nb
                self.first_image.shape_number = shape_nb
                self.first_image.validated_shapes = (self.parent().imageanalysiswindow.bio_mask > 0).astype(np.uint8)
                self.first_image.im_combinations[self.current_combination_id]['binary_image'] = self.first_image.validated_shapes
        else:

            params = init_params()
            params['is_first_image'] = True
            params['blob_nb'] = self.sample_number
            if self.vars["color_number"] > 2:
                params['kmeans_clust_nb'] = self.vars["color_number"]
            params['bio_mask'] = self.all["bio_mask"]
            params['back_mask'] = self.all["back_mask"]
            params['filter_spec'] = self.vars["filter_spec"]

            if first_param_known:
                if self.all['scale_with_image_or_cells'] == 0:
                    self.get_average_pixel_size()
                else:
                    self.starting_blob_hsize_in_pixels = None
                params['several_blob_per_arena'] = self.vars['several_blob_per_arena']
                params['blob_shape'] = self.all['starting_blob_shape']
                params['blob_size'] = self.starting_blob_hsize_in_pixels

            self.first_image.find_color_space_combinations(params)

    def full_last_image_segmentation(self, bio_mask: NDArray[np.uint8] = None, back_mask: NDArray[np.uint8] = None):
        if bio_mask.any():
            bio_mask = np.nonzero(bio_mask)
        else:
            bio_mask = None
        if back_mask.any():
            back_mask = np.nonzero(back_mask)
        else:
            back_mask = None
        if self.last_im is None:
            self.get_last_image()
        self.cropping(False)
        self.get_background_to_subtract()
        if self.visualize or (len(self.first_im.shape) == 2 and not self.network_shaped):
            self.fast_last_image_segmentation(bio_mask=bio_mask, back_mask=back_mask)
        else:
            arenas_mask = None
            if self.all['are_gravity_centers_moving'] != 1:
                cr = [self.top, self.bot, self.left, self.right]
                arenas_mask = np.zeros_like(self.first_image.validated_shapes)
                for _i in np.arange(len(self.vars['analyzed_individuals'])):
                    if self.vars['arena_shape'] == 'circle':
                        ellipse = create_ellipse(cr[1][_i] - cr[0][_i], cr[3][_i] - cr[2][_i])
                        arenas_mask[cr[0][_i]: cr[1][_i], cr[2][_i]:cr[3][_i]] = ellipse
                    else:
                        arenas_mask[cr[0][_i]: cr[1][_i], cr[2][_i]:cr[3][_i]] = 1
            if self.network_shaped:
                self.last_image.network_detection(arenas_mask, csc_dict=self.vars["convert_for_motion"], lighter_background=None, bio_mask=bio_mask, back_mask=back_mask)
            else:
                ref_image = self.first_image.validated_shapes
<<<<<<< HEAD
                self.first_image.generate_subtract_background(self.vars['convert_for_motion'], self.vars['drift_already_corrected'])
                # kmeans_clust_nb = None
=======
>>>>>>> b2553078
                params = init_params()
                params['is_first_image'] = False
                params['several_blob_per_arena'] = self.vars['several_blob_per_arena']
                params['blob_nb'] = self.sample_number
                params['arenas_mask'] = arenas_mask
                params['ref_image'] = ref_image
                params['subtract_background'] = self.first_image.subtract_background
                params['bio_mask'] = bio_mask
                params['back_mask'] = back_mask
                params['filter_spec'] = self.vars["filter_spec"]

                self.last_image.find_color_space_combinations(params)

    def cropping(self, is_first_image: bool):
        """
        Crops the image based on specified conditions and settings.

        This method checks if drift correction has already been applied.
        If the image is the first one and hasn't been cropped yet, it will attempt
        to use pre-stored coordinates or compute new crop coordinates. If automatic
        cropping is enabled, it will apply the cropping process.

        Parameters
        ----------
        is_first_image : bool
            Indicates whether the image being processed is the first one in the sequence.
        """
        if not self.vars['drift_already_corrected']:
            if is_first_image:
                if not self.first_image.cropped:
                    if (not self.all['overwrite_unaltered_videos'] and os.path.isfile('Data to run Cellects quickly.pkl')):
                        pickle_rick = PickleRick()
                        data_to_run_cellects_quickly = pickle_rick.read_file('Data to run Cellects quickly.pkl')
                        if data_to_run_cellects_quickly is not None:
                            if 'coordinates' in data_to_run_cellects_quickly:
                                logging.info("Get crop coordinates from Data to run Cellects quickly.pkl")
                                (ccy1, ccy2, ccx1, ccx2, self.left, self.right, self.top, self.bot) = \
                                    data_to_run_cellects_quickly['coordinates']
                                self.first_image.crop_coord = [ccy1, ccy2, ccx1, ccx2]
                            else:
                                self.first_image.get_crop_coordinates()
                        else:
                            self.first_image.get_crop_coordinates()

                    else:
                        self.first_image.get_crop_coordinates()
                    if self.all['automatically_crop']:
                        self.first_image.automatically_crop(self.first_image.crop_coord)
                    else:
                        self.first_image.crop_coord = None
            else:
                if not self.last_image.cropped and self.all['automatically_crop']:
                    self.last_image.automatically_crop(self.first_image.crop_coord)

    def get_average_pixel_size(self):
        """
        Calculate the average pixel size and related variables.

        Logs information about calculation steps, computes the average
        pixel size based on image or cell scaling settings,
        and sets initial thresholds for object detection.

        Notes
        -----
        - The average pixel size is determined by either image dimensions or blob sizes.
        - Thresholds for automatic detection are set based on configuration settings.

        """
        logging.info("Getting average pixel size")
        (self.first_image.shape_number,
            self.first_image.shapes,
            self.first_image.stats,
            centroids) = cv2.connectedComponentsWithStats(
                self.first_image.validated_shapes,
                connectivity=8)
        self.first_image.shape_number -= 1
        if self.all['scale_with_image_or_cells'] == 0:
            self.vars['average_pixel_size'] = np.square(
                self.all['image_horizontal_size_in_mm'] /
                self.first_im.shape[1])
        else:
            self.vars['average_pixel_size'] = np.square(
                self.all['starting_blob_hsize_in_mm'] /
                np.mean(self.first_image.stats[1:, 2]))
        if self.all['set_spot_size']:
            self.starting_blob_hsize_in_pixels = (
                self.all['starting_blob_hsize_in_mm'] /
                np.sqrt(self.vars['average_pixel_size']))
        else:
            self.starting_blob_hsize_in_pixels = None

        if self.all['automatic_size_thresholding']:
            self.vars['first_move_threshold'] = 10
        else:
            self.vars['first_move_threshold'] = np.round(
                self.all['first_move_threshold_in_mm²'] /
                self.vars['average_pixel_size']).astype(np.uint8)
        logging.info(f"The average pixel size is: {self.vars['average_pixel_size']} mm²")

    def get_background_to_subtract(self):
        """
        Determine if background subtraction should be applied to the image.

        Extended Description
        --------------------
        This function checks whether background subtraction should be applied.
        It utilizes the 'subtract_background' flag and potentially converts
        the image for motion estimation.

        Parameters
        ----------
        self : object
            The instance of the class containing this method.
            Must have attributes `vars` and `first_image`.
        """
        if self.vars['subtract_background']:
            self.first_image.generate_subtract_background(self.vars['convert_for_motion'], self.vars['drift_already_corrected'])

    def find_if_lighter_background(self):
        """
        Determines whether the background is lighter or darker than the cells.

        This function analyzes images to determine if their backgrounds are lighter
        or darker relative to the cells, updating attributes accordingly for analysis and display purposes.


        Notes
        -----
        This function modifies instance variables and does not return any value.
        The analysis involves comparing mean pixel values in specific areas of the image.
        """
        logging.info("Find if the background is lighter or darker than the cells")
        self.vars['lighter_background']: bool = True
        self.vars['contour_color']: np.uint8 = 0
        are_dicts_equal: bool = True
        if self.vars['convert_for_origin'] is not None and self.vars['convert_for_origin'] is not None:
            for key in self.vars['convert_for_origin'].keys():
                are_dicts_equal = are_dicts_equal and np.all(key in self.vars['convert_for_motion'] and self.vars['convert_for_origin'][key] == self.vars['convert_for_motion'][key])

            for key in self.vars['convert_for_motion'].keys():
                are_dicts_equal = are_dicts_equal and np.all(key in self.vars['convert_for_origin'] and self.vars['convert_for_motion'][key] == self.vars['convert_for_origin'][key])
        else:
            self.vars['convert_for_origin'] = {"logical": 'None', "PCA": np.ones(3, dtype=np.uint8)}
            are_dicts_equal = True
        if are_dicts_equal:
            if self.first_im is None:
                self.get_first_image()
                self.fast_first_image_segmentation()
                self.cropping(is_first_image=True)
            among = np.nonzero(self.first_image.validated_shapes)
            not_among = np.nonzero(1 - self.first_image.validated_shapes)
            # Use the converted image to tell if the background is lighter, for analysis purposes
            if self.first_image.image[among[0], among[1]].mean() > self.first_image.image[not_among[0], not_among[1]].mean():
                self.vars['lighter_background'] = False
            # Use the original image to tell if the background is lighter, for display purposes
            if self.first_image.bgr[among[0], among[1], ...].mean() > self.first_image.bgr[not_among[0], not_among[1], ...].mean():
                self.vars['contour_color'] = 255
        else:
            if self.last_im is None:
                self.get_last_image()
                # self.cropping(is_first_image=False)
                self.fast_last_image_segmentation()
            if self.last_image.binary_image.sum() == 0:
                self.fast_last_image_segmentation()
            among = np.nonzero(self.last_image.binary_image)
            not_among = np.nonzero(1 - self.last_image.binary_image)
            # Use the converted image to tell if the background is lighter, for analysis purposes
            if self.last_image.image[among[0], among[1]].mean() > self.last_image.image[not_among[0], not_among[1]].mean():
                self.vars['lighter_background'] = False
            # Use the original image to tell if the background is lighter, for display purposes
            if self.last_image.bgr[among[0], among[1], ...].mean() > self.last_image.bgr[not_among[0], not_among[1], ...].mean():
                self.vars['contour_color'] = 255
        if self.vars['origin_state'] == "invisible":
            binary_image = deepcopy(self.first_image.binary_image)
            self.first_image.convert_and_segment(self.vars['convert_for_motion'], self.vars["color_number"],
                                                 None, None, subtract_background=None,
                                                 subtract_background2=None,
                                                 rolling_window_segmentation=self.vars['rolling_window_segmentation'],
                                                 filter_spec=self.vars["filter_spec"])
            covered_values = self.first_image.image[np.nonzero(binary_image)]
            self.vars['luminosity_threshold'] = 127
            if len(covered_values) > 0:
                if self.vars['lighter_background']:
                    if np.max(covered_values) < 255:
                        self.vars['luminosity_threshold'] = np.max(covered_values) + 1
                else:
                    if np.min(covered_values) > 0:
                        self.vars['luminosity_threshold'] = np.min(covered_values) - 1

    def delineate_each_arena(self):
        """
        Determine the coordinates of each arena for video analysis.

        The function processes video frames to identify bounding boxes around
        specimens and determines valid arenas for analysis. In case of existing data,
        it uses previously computed coordinates if available and valid.

        Returns
        -------
        analysis_status : dict
            A dictionary containing flags and messages indicating the status of
            the analysis.
            - 'continue' (bool): Whether to continue processing.
            - 'message' (str): Informational or error message.

        Raises
        ------
        None

        Notes
        -----
        This function relies on the existence of certain attributes and variables
        defined in the class instance.

        Examples
        --------
        >>> self.delineate_each_arena()
        {'continue': True, 'message': ''}
        """
        analysis_status = {"continue": True, "message": ""}
        if not self.vars['several_blob_per_arena'] and (self.sample_number > 1):
            compute_get_bb: bool = True
            if (not self.all['overwrite_unaltered_videos'] and os.path.isfile('Data to run Cellects quickly.pkl')):

                pickle_rick = PickleRick()
                data_to_run_cellects_quickly = pickle_rick.read_file('Data to run Cellects quickly.pkl')
                if data_to_run_cellects_quickly is not None:
                    if 'coordinates' in data_to_run_cellects_quickly:
                        (ccy1, ccy2, ccx1, ccx2, self.left, self.right, self.top, self.bot) = \
                            data_to_run_cellects_quickly['coordinates']
                        self.first_image.crop_coord = [ccy1, ccy2, ccx1, ccx2]
                        if (self.first_image.image.shape[0] == (ccy2 - ccy1)) and (
                                self.first_image.image.shape[1] == (ccx2 - ccx1)):  # maybe useless now
                            logging.info("Get the coordinates of all arenas from Data to run Cellects quickly.pkl")
                            compute_get_bb = False

            if compute_get_bb:
                motion_list = None
                if self.all['are_gravity_centers_moving']:
                    motion_list = self._segment_blob_motion(sample_size=5)
                # if self.all['im_or_vid'] == 1:
                self.get_bounding_boxes(are_gravity_centers_moving=self.all['are_gravity_centers_moving'] == 1,
                    motion_list=motion_list, all_specimens_have_same_direction=self.all['all_specimens_have_same_direction'])

                if np.any(self.ordered_stats[:, 4] > 100 * np.median(self.ordered_stats[:, 4])):
                    analysis_status['message'] = "A specimen is at least 100 times larger: click previous and retry by specifying 'back' areas."
                    analysis_status['continue'] = False
                if np.any(self.ordered_stats[:, 4] < 0.01 * np.median(self.ordered_stats[:, 4])):
                    analysis_status['message'] = "A specimen is at least 100 times smaller: click previous and retry by specifying 'back' areas."
                    analysis_status['continue'] = False
                del self.ordered_stats
                logging.info(
                    str(self.not_analyzed_individuals) + " individuals are out of picture scope and cannot be analyzed")

        else:
            self._whole_image_bounding_boxes()
            self.sample_number = 1
        self._set_analyzed_individuals()
        return analysis_status

    def _segment_blob_motion(self, sample_size: int) -> list:
        """
        Segment blob motion from the data list at specified sample sizes.

        Parameters
        ----------
        sample_size : int
            Number of samples to take from the data list.

        Returns
        -------
        list
            List containing segmented binary images at sampled frames.

        Notes
        -----
        This function uses numpy for handling array operations and assumes the presence of certain attributes in the object, namely `data_list`, `first_image`, and `vars`.

        Examples
        --------
        >>> motion_samples = _segment_blob_motion(10)
        >>> print(len(motion_samples))  # Expected output: 10
        """
        motion_list = list()
        if isinstance(self.data_list, list):
            frame_number = len(self.data_list)
        else:
            frame_number = self.data_list.shape[0]
        sample_numbers = np.floor(np.linspace(0, frame_number, sample_size)).astype(int)
        if not 'lighter_background' in self.vars.keys():
            self.find_if_lighter_background()
        for frame_idx in np.arange(sample_size):
            if frame_idx == 0:
                motion_list.insert(frame_idx, self.first_image.validated_shapes)
            else:
                if isinstance(self.data_list[0], str):
                    image = self.data_list[sample_numbers[frame_idx] - 1]
                else:
                    image = self.data_list[sample_numbers[frame_idx] - 1]
                if isinstance(image, str):
                    is_landscape = self.first_image.image.shape[0] < self.first_image.image.shape[1]
                    image = read_and_rotate(image, self.first_image.bgr, self.all['raw_images'],
                                            is_landscape, self.first_image.crop_coord)
                    # image = readim(image)
                In = OneImageAnalysis(image)
                if self.vars['drift_already_corrected']:
                    In.check_if_image_border_attest_drift_correction()
                    # In.adjust_to_drift_correction(self.vars['convert_for_motion']['logical'])
                In.convert_and_segment(self.vars['convert_for_motion'], self.vars['color_number'], None, None,
                                       self.first_image.subtract_background, self.first_image.subtract_background2,
                                       self.vars['rolling_window_segmentation'], self.vars['lighter_background'],
                                       allowed_window=In.drift_mask_coord, filter_spec=self.vars['filter_spec'])
                motion_list.insert(frame_idx, In.binary_image)
        return motion_list


    def get_bounding_boxes(self, are_gravity_centers_moving: bool, motion_list: list=(), all_specimens_have_same_direction: bool=True, original_shape_hsize: int=None):
        """Get the coordinates of arenas using bounding boxes.

        Parameters
        ----------
        are_gravity_centers_moving : bool
            Flag indicating whether gravity centers are moving or not.
        motion_list : list
            List of motion information for the specimens.
        all_specimens_have_same_direction : bool, optional
            Flag indicating whether all specimens have the same direction,
            by default True.
        Notes
        -----
        This method uses various internal methods and variables to determine the bounding boxes.
        """
        # 7) Create required empty arrays: especially the bounding box coordinates of each video
        self.ordered_first_image = None
        self.shapes_to_remove = None
        if self.first_image.crop_coord is None:
            self.first_image.get_crop_coordinates()

        logging.info("Get the coordinates of all arenas using the get_bounding_boxes method of the VideoMaker class")
        if self.first_image.validated_shapes.any() and self.first_image.shape_number > 0:
            self.ordered_stats, ordered_centroids, self.ordered_first_image = rank_from_top_to_bottom_from_left_to_right(
                self.first_image.validated_shapes, self.first_image.y_boundaries, get_ordered_image=True)
            self.unchanged_ordered_fimg = deepcopy(self.ordered_first_image)
            self.modif_validated_shapes = deepcopy(self.first_image.validated_shapes)
            self.standard = - 1
            counter = 0
            while np.any(np.less(self.standard, 0)) and counter < 20:
                counter += 1
                self.left = np.zeros(self.first_image.shape_number, dtype=np.int64)
                self.right = np.repeat(self.modif_validated_shapes.shape[1], self.first_image.shape_number)
                self.top = np.zeros(self.first_image.shape_number, dtype=np.int64)
                self.bot = np.repeat(self.modif_validated_shapes.shape[0], self.first_image.shape_number)
                if are_gravity_centers_moving:
                    self.top, self.bot, self.left, self.right, self.ordered_first_image = get_bb_with_moving_centers(motion_list, all_specimens_have_same_direction,
                                                     original_shape_hsize, self.first_image.validated_shapes,
                                                     self.first_image.y_boundaries)
                    new_ordered_first_image = np.zeros(self.ordered_first_image.shape, dtype=np.uint8)

                    for i in np.arange(1, self.first_image.shape_number + 1):
                        previous_shape = np.zeros(self.ordered_first_image.shape, dtype=np.uint8)
                        previous_shape[np.nonzero(self.unchanged_ordered_fimg == i)] = 1
                        new_potentials = np.zeros(self.ordered_first_image.shape, dtype=np.uint8)
                        new_potentials[np.nonzero(self.ordered_first_image == i)] = 1
                        new_potentials[np.nonzero(self.unchanged_ordered_fimg == i)] = 0

                        pads = ProgressivelyAddDistantShapes(new_potentials, previous_shape, max_distance=2)
                        pads.consider_shapes_sizes(min_shape_size=10)
                        pads.connect_shapes(only_keep_connected_shapes=True, rank_connecting_pixels=False)
                        new_ordered_first_image[np.nonzero(pads.expanded_shape)] = i
                    self.ordered_first_image = new_ordered_first_image
                    self.modif_validated_shapes = np.zeros(self.ordered_first_image.shape, dtype=np.uint8)
                    self.modif_validated_shapes[np.nonzero(self.ordered_first_image)] = 1
                    self.ordered_stats, ordered_centroids, self.ordered_first_image = rank_from_top_to_bottom_from_left_to_right(
                        self.modif_validated_shapes, self.first_image.y_boundaries, get_ordered_image=True)
                    self.top, self.bot, self.left, self.right = get_quick_bounding_boxes(self.modif_validated_shapes, self.ordered_first_image, self.ordered_stats)
                else:
                    self.top, self.bot, self.left, self.right = get_quick_bounding_boxes(self.modif_validated_shapes, self.ordered_first_image, self.ordered_stats)
                self._standardize_video_sizes()
            if counter == 20:
                self.top[self.top < 0] = 1
                self.bot[self.bot >= self.ordered_first_image.shape[0] - 1] = self.ordered_first_image.shape[0] - 2
                self.left[self.left < 0] = 1
                self.right[self.right >= self.ordered_first_image.shape[1] - 1] = self.ordered_first_image.shape[1] - 2
            del self.ordered_first_image
            del self.unchanged_ordered_fimg
            del self.modif_validated_shapes
            del self.standard
            del self.shapes_to_remove
            self.bot += 1
            self.right += 1
        else:
            self._whole_image_bounding_boxes()

    def _whole_image_bounding_boxes(self):
        self.top, self.bot, self.left, self.right = np.array([0]), np.array([self.first_image.image.shape[0]]), np.array([0]), np.array([self.first_image.image.shape[1]])

    def _standardize_video_sizes(self):
        """
        Standardize video sizes by adjusting bounding boxes.

        Extended Description
        --------------------
        This function adjusts the bounding boxes of detected shapes in a video frame.
        It ensures that all bounding boxes are within the frame's boundaries and
        standardizes their sizes to avoid issues with odd dimensions during video writing.

        Returns
        -------
        None
            The function modifies the following attributes of the class instance:

        Attributes Modified
        ------------------
        standard : numpy.ndarray
            Standardized bounding boxes.
        shapes_to_remove : numpy.ndarray
            Indices of shapes to be removed from the image.
        modif_validated_shapes : numpy.ndarray
            Modified validated shapes after removing out-of-picture areas.
        ordered_stats : list of float
            Updated order statistics for the shapes.
        ordered_centroids : numpy.ndarray
            Centroids of the ordered shapes.
        ordered_first_image : numpy.ndarray
            First image with updated order statistics and centroids.
        first_image.shape_number : int
            Updated number of shapes in the first image.
        not_analyzed_individuals : numpy.ndarray
            Indices of individuals not analyzed after modifications.

        """
        distance_threshold_to_consider_an_arena_out_of_the_picture = None# in pixels, worked nicely with - 50

        # The modifications allowing to not make videos of setups out of view, do not work for moving centers
        y_diffs = self.bot - self.top
        x_diffs = self.right - self.left
        add_to_y = ((np.max(y_diffs) - y_diffs) / 2)
        add_to_x = ((np.max(x_diffs) - x_diffs) / 2)
        self.standard = np.zeros((len(self.top), 4), dtype=np.int64)
        self.standard[:, 0] = self.top - np.uint8(np.floor(add_to_y))
        self.standard[:, 1] = self.bot + np.uint8(np.ceil(add_to_y))
        self.standard[:, 2] = self.left - np.uint8(np.floor(add_to_x))
        self.standard[:, 3] = self.right + np.uint8(np.ceil(add_to_x))

        # Monitor if one bounding box gets out of picture shape
        out_of_pic = deepcopy(self.standard)
        out_of_pic[:, 1] = self.ordered_first_image.shape[0] - out_of_pic[:, 1] - 1
        out_of_pic[:, 3] = self.ordered_first_image.shape[1] - out_of_pic[:, 3] - 1

        if distance_threshold_to_consider_an_arena_out_of_the_picture is None:
            distance_threshold_to_consider_an_arena_out_of_the_picture = np.min(out_of_pic) - 1

        # If it occurs at least one time, apply a correction, otherwise, continue and write videos
        # If the overflow is strong, remove the corresponding individuals and remake bounding_box finding
        if np.any(np.less(out_of_pic, distance_threshold_to_consider_an_arena_out_of_the_picture)):
            # Remove shapes
            self.standard = - 1
            self.shapes_to_remove = np.nonzero(np.less(out_of_pic, - 20))[0]
            for shape_i in self.shapes_to_remove:
                self.ordered_first_image[self.ordered_first_image == (shape_i + 1)] = 0
            self.modif_validated_shapes = np.zeros(self.ordered_first_image.shape, dtype=np.uint8)
            self.modif_validated_shapes[np.nonzero(self.ordered_first_image)] = 1
            self.ordered_stats, ordered_centroids, self.ordered_first_image = rank_from_top_to_bottom_from_left_to_right(
                self.modif_validated_shapes, self.first_image.y_boundaries, get_ordered_image=True)

            self.first_image.shape_number = self.first_image.shape_number - len(self.shapes_to_remove)
            self.not_analyzed_individuals = np.unique(self.unchanged_ordered_fimg -
                                                      (self.unchanged_ordered_fimg * self.modif_validated_shapes))[1:]

        else:
            # Reduce all box sizes if necessary and proceed
            if np.any(np.less(out_of_pic, 0)):
                # When the overflow is weak, remake standardization with lower "add_to_y" and "add_to_x"
                overflow = np.nonzero(np.logical_and(np.less(out_of_pic, 0), np.greater_equal(out_of_pic, distance_threshold_to_consider_an_arena_out_of_the_picture)))[0]
                # Look if overflow occurs on the y axis
                if np.any(np.less(out_of_pic[overflow, :2], 0)):
                    add_to_top_and_bot = np.min(out_of_pic[overflow, :2])
                    self.standard[:, 0] = self.standard[:, 0] - add_to_top_and_bot
                    self.standard[:, 1] = self.standard[:, 1] + add_to_top_and_bot
                # Look if overflow occurs on the x axis
                if np.any(np.less(out_of_pic[overflow, 2:], 0)):
                    add_to_left_and_right = np.min(out_of_pic[overflow, 2:])
                    self.standard[:, 2] = self.standard[:, 2] - add_to_left_and_right
                    self.standard[:, 3] = self.standard[:, 3] + add_to_left_and_right
            # If x or y sizes are odd, make them even :
            # Don't know why, but opencv remove 1 to odd shapes when writing videos
            if (self.standard[0, 1] - self.standard[0, 0]) % 2 != 0:
                self.standard[:, 1] -= 1
            if (self.standard[0, 3] - self.standard[0, 2]) % 2 != 0:
                self.standard[:, 3] -= 1
            self.top = self.standard[:, 0]
            self.bot = self.standard[:, 1]
            self.left = self.standard[:, 2]
            self.right = self.standard[:, 3]

    def get_origins_and_backgrounds_lists(self):
        """
        Create origins and background lists for image processing.

        Extended Description
        --------------------
        This method generates the origin and background lists by slicing the first image
        and its background subtraction based on predefined boundaries. It handles cases where
        the top, bottom, left, and right boundaries are not yet initialized.

        Notes
        -----
        This method directly modifies the input image data. The `self.vars` dictionary is populated
        with lists of sliced arrays from the first image and its background.

        Attributes
        ----------
        self.vars : dict
            Dictionary to store processed data.
        self.first_image : ImageObject
            The first image object containing validated shapes and background subtraction arrays.
        """
        logging.info("Create origins and background lists")
        if self.top is None:
            self._whole_image_bounding_boxes()
        first_im = self.first_image.validated_shapes
        self.vars['origin_list'] = []
        self.vars['background_list'] = []
        self.vars['background_list2'] = []
        for rep in np.arange(len(self.vars['analyzed_individuals'])):
            self.vars['origin_list'].append(first_im[self.top[rep]:self.bot[rep], self.left[rep]:self.right[rep]])
        if self.vars['subtract_background']:
            for rep in np.arange(len(self.vars['analyzed_individuals'])):
                self.vars['background_list'].append(
                    self.first_image.subtract_background[self.top[rep]:self.bot[rep], self.left[rep]:self.right[rep]])
                if self.vars['convert_for_motion']['logical'] != 'None':
                    self.vars['background_list2'].append(self.first_image.subtract_background2[self.top[rep]:
                                                         self.bot[rep], self.left[rep]:self.right[rep]])

    def complete_image_analysis(self):
        if not self.visualize and len(self.last_image.im_combinations) > 0:
            self.last_image.binary_image = self.last_image.im_combinations[self.current_combination_id]['binary_image']
            self.last_image.image = self.last_image.im_combinations[self.current_combination_id]['converted_image']
        self.instantiate_tables()
        if len(self.vars['exif']) > 1:
            self.vars['exif'] = self.vars['exif'][0]
        if len(self.last_image.all_c_spaces) == 0:
            self.last_image.all_c_spaces['bgr'] = self.last_image.bgr.copy()
        if self.all['bio_mask'] is not None:
            self.last_image.binary_image[self.all['bio_mask']] = 1
        if self.all['back_mask'] is not None:
            self.last_image.binary_image[self.all['back_mask']] = 0
        for i, arena in enumerate(self.vars['analyzed_individuals']):
            binary = self.last_image.binary_image[self.top[i]:self.bot[i], self.left[i]:self.right[i]]
            efficiency_test = self.last_image.all_c_spaces['bgr'][self.top[i]:self.bot[i], self.left[i]:self.right[i], :]
            if not self.vars['several_blob_per_arena']:
                binary = keep_one_connected_component(binary)
                one_row_per_frame = compute_one_descriptor_per_frame(binary[None, :, :],
                                                                     arena,
                                                                     self.vars['exif'],
                                                                     self.vars['descriptors'],
                                                                     self.vars['output_in_mm'],
                                                                     self.vars['average_pixel_size'],
                                                                     self.vars['do_fading'],
                                                                     self.vars['save_coord_specimen'])
                coord_network = None
                coord_pseudopods = None
                if self.vars['save_graph']:
                    if coord_network is None:
                        coord_network = np.array(np.nonzero(binary))
                    extract_graph_dynamics(self.last_image.image[None, :, :], coord_network, arena,
                                           0, None, coord_pseudopods)

            else:
                one_row_per_frame = compute_one_descriptor_per_colony(binary[None, :, :],
                                                                      arena,
                                                                      self.vars['exif'],
                                                                      self.vars['descriptors'],
                                                                      self.vars['output_in_mm'],
                                                                      self.vars['average_pixel_size'],
                                                                      self.vars['do_fading'],
                                                                      self.vars['first_move_threshold'],
                                                                      self.vars['save_coord_specimen'])
            if self.vars['fractal_analysis']:
                zoomed_binary, side_lengths = prepare_box_counting(binary,
                                                                   min_mesh_side=self.vars[
                                                                       'fractal_box_side_threshold'],
                                                                   zoom_step=self.vars['fractal_zoom_step'],
                                                                   contours=True)
                box_counting_dimensions = box_counting_dimension(zoomed_binary, side_lengths)
                one_row_per_frame["fractal_dimension"] = box_counting_dimensions[0]
                one_row_per_frame["fractal_box_nb"] = box_counting_dimensions[1]
                one_row_per_frame["fractal_r_value"] = box_counting_dimensions[2]

            one_descriptor_per_arena = {}
            one_descriptor_per_arena["arena"] = arena
            one_descriptor_per_arena["first_move"] = pd.NA
            one_descriptor_per_arena["final_area"] = binary.sum()
            one_descriptor_per_arena["iso_digi_transi"] = pd.NA
            one_descriptor_per_arena["is_growth_isotropic"] = pd.NA
            self.update_one_row_per_arena(i, one_descriptor_per_arena)
            self.update_one_row_per_frame(i * 1, (i + 1) * 1, one_row_per_frame)
            contours = np.nonzero(get_contours(binary))
            efficiency_test[contours[0], contours[1], :] = np.array((94, 0, 213), dtype=np.uint8)
            self.add_analysis_visualization_to_first_and_last_images(i, efficiency_test, None)
        self.save_tables(with_last_image=False)

    def prepare_video_writing(self, img_list: list, min_ram_free: float, in_colors: bool=False, pathway: str=""):
        """

        Prepare the raw video (.npy) writing process for Cellects.

        Parameters
        ----------
        img_list : list
            List of images to be processed.
        min_ram_free : float
            Minimum amount of RAM in GB that should remain free.
        in_colors : bool, optional
            Whether the images are in color. Default is False.
        pathway : str, optional
            Path to save the video files. Default is an empty string.

        Returns
        -------
        tuple
            A tuple containing:
            - bunch_nb: int, number of bunches needed for video writing.
            - video_nb_per_bunch: int, number of videos per bunch.
            - sizes: ndarray, dimensions of each video.
            - video_bunch: list or ndarray, initialized video arrays.
            - vid_names: list, names of the video files.
            - rom_memory_required: None or float, required ROM memory.
            - analysis_status: dict, status and message of the analysis process.
            - remaining: int, remainder videos that do not fit in a complete bunch.

        Notes
        -----
        - The function calculates necessary memory and ensures 10% extra to avoid issues.
        - It checks for available RAM and adjusts the number of bunches accordingly.
        - If using color images, memory requirements are tripled.

        expected output depends on the provided images and RAM availability
        """
        # 1) Create a list of video names
        if self.not_analyzed_individuals is not None:
            number_to_add = len(self.not_analyzed_individuals)
        else:
            number_to_add = 0
        vid_names = list()
        ind_i = 0
        counter = 0
        while ind_i < (self.first_image.shape_number + number_to_add):
            ind_i += 1
            while np.any(np.isin(self.not_analyzed_individuals, ind_i)):
                ind_i += 1
            vid_names.append(pathway + "ind_" + str(ind_i) + ".npy")
            counter += 1
        img_nb = len(img_list)

        # 2) Create a table of the dimensions of each video
        # Add 10% to the necessary memory to avoid problems
        necessary_memory = img_nb * np.multiply((self.bot - self.top).astype(np.uint64), (self.right - self.left).astype(np.uint64)).sum() * 8 * 1.16415e-10
        if in_colors:
            sizes = np.column_stack(
                (np.repeat(img_nb, self.first_image.shape_number), self.bot - self.top, self.right - self.left,
                 np.repeat(3, self.first_image.shape_number)))
            necessary_memory *= 3
        else:
            sizes = np.column_stack(
                (np.repeat(img_nb, self.first_image.shape_number), self.bot - self.top, self.right - self.left))
        use_list_of_vid = True
        if np.all(sizes[0, :] == sizes):
            use_list_of_vid = False
        available_memory = (psutil.virtual_memory().available >> 30) - min_ram_free
        if available_memory == 0:
            analysis_status = {"continue": False, "message": "There are not enough RAM available"}
            bunch_nb = 1
        else:
            bunch_nb = int(np.ceil(necessary_memory / available_memory))
            if bunch_nb > 1:
                # The program will need twice the memory to create the second bunch.
                bunch_nb = int(np.ceil(2 * necessary_memory / available_memory))

        video_nb_per_bunch = np.floor(self.first_image.shape_number / bunch_nb).astype(np.uint8)
        analysis_status = {"continue": True, "message": ""}
        video_bunch = None
        try:
            if use_list_of_vid:
                video_bunch = [np.zeros(sizes[i, :], dtype=np.uint8) for i in range(video_nb_per_bunch)]
            else:
                video_bunch = np.zeros(np.append(sizes[0, :], video_nb_per_bunch), dtype=np.uint8)
        except ValueError as v_err:
            analysis_status = {"continue": False, "message": "Probably failed to detect the right cell(s) number, do the first image analysis manually."}
            logging.error(f"{analysis_status['message']} error is: {v_err}")
        # Check for available ROM memory
        if (psutil.disk_usage('/')[2] >> 30) < (necessary_memory + 2):
            rom_memory_required = necessary_memory + 2
        else:
            rom_memory_required = None
        remaining = self.first_image.shape_number % bunch_nb
        if remaining > 0:
            bunch_nb += 1
        is_landscape = self.first_image.image.shape[0] < self.first_image.image.shape[1]
        logging.info(f"Cellects will start writing {self.first_image.shape_number} videos. Given available memory, it will do it in {bunch_nb} time(s)")
        return bunch_nb, video_nb_per_bunch, sizes, video_bunch, vid_names, rom_memory_required, analysis_status, remaining, use_list_of_vid, is_landscape



    def update_output_list(self):
        """
        Update the output list with various descriptors from the analysis results.

        This method processes different types of descriptors and assigns them to
        the `self.vars['descriptors']` dictionary. It handles special cases for
        descriptors related to 'xy' dimensions and ensures that all relevant metrics
        are stored in the output list.
        """
        self.vars['descriptors'] = {}
        for descriptor in self.all['descriptors'].keys():
            if descriptor == 'standard_deviation_xy':
                self.vars['descriptors']['standard_deviation_x'] = self.all['descriptors'][descriptor]
                self.vars['descriptors']['standard_deviation_y'] = self.all['descriptors'][descriptor]
            elif descriptor == 'skewness_xy':
                self.vars['descriptors']['skewness_x'] = self.all['descriptors'][descriptor]
                self.vars['descriptors']['skewness_y'] = self.all['descriptors'][descriptor]
            elif descriptor == 'kurtosis_xy':
                self.vars['descriptors']['kurtosis_x'] = self.all['descriptors'][descriptor]
                self.vars['descriptors']['kurtosis_y'] = self.all['descriptors'][descriptor]
            elif descriptor == 'major_axes_len_and_angle':
                self.vars['descriptors']['major_axis_len'] = self.all['descriptors'][descriptor]
                self.vars['descriptors']['minor_axis_len'] = self.all['descriptors'][descriptor]
                self.vars['descriptors']['axes_orientation'] = self.all['descriptors'][descriptor]
            else:
                if np.isin(descriptor, list(from_shape_descriptors_class.keys())):
                
                    self.vars['descriptors'][descriptor] = self.all['descriptors'][descriptor]
        self.vars['descriptors']['newly_explored_area'] = self.vars['do_fading']

    def update_available_core_nb(self, image_bit_number=256, video_bit_number=140):# video_bit_number=176
        """
        Update available computation resources based on memory and processing constraints.

        Parameters
        ----------
        image_bit_number : int, optional
            Number of bits per image pixel (default is 256).
        video_bit_number : int, optional
            Number of bits per video frame pixel (default is 140).

        Other Parameters
        ----------------
        lose_accuracy_to_save_memory : bool
            Flag to reduce accuracy for memory savings.
        convert_for_motion : dict
            Conversion settings for motion analysis.
        already_greyscale : bool
            Flag indicating if the image is already greyscale.
        save_coord_thickening_slimming : bool
            Flag to save coordinates for thickening and slimming.
        oscilacyto_analysis : bool
            Flag indicating if oscilacyto analysis is enabled.
        save_coord_network : bool
            Flag to save coordinates for network analysis.

        Returns
        -------
        float
            Rounded absolute difference between available memory and necessary memory in GB.

        Notes
        -----
        Performance considerations and limitations should be noted here if applicable.

        """
        if self.vars['lose_accuracy_to_save_memory']:
            video_bit_number -= 56
        if self.vars['convert_for_motion']['logical'] != 'None':
            video_bit_number += 64
            if self.vars['lose_accuracy_to_save_memory']:
                video_bit_number -= 56
        if self.vars['already_greyscale']:
            video_bit_number -= 64
        if self.vars['save_coord_thickening_slimming'] or self.vars['oscilacyto_analysis']:
            video_bit_number += 16
            image_bit_number += 128
        if self.vars['save_coord_network']:
            video_bit_number += 8
            image_bit_number += 64

        if isinstance(self.bot, list):
            one_image_memory = np.multiply((self.bot[0] - self.top[0]),
                                        (self.right[0] - self.left[0])).max().astype(np.uint64)
        else:
            one_image_memory = np.multiply((self.bot - self.top).astype(np.uint64),
                                        (self.right - self.left).astype(np.uint64)).max()
        one_video_memory = self.vars['img_number'] * one_image_memory
        necessary_memory = (one_image_memory * image_bit_number + one_video_memory * video_bit_number) * 1.16415e-10
        available_memory = (virtual_memory().available >> 30) - self.vars['min_ram_free']
        max_repeat_in_memory = (available_memory // necessary_memory).astype(np.uint16)
        if max_repeat_in_memory > 1:
            max_repeat_in_memory = np.max(((available_memory // (2 * necessary_memory)).astype(np.uint16), 1))


        self.cores = np.min((self.all['cores'], max_repeat_in_memory))
        if self.cores > self.sample_number:
            self.cores = self.sample_number
        return np.round(np.absolute(available_memory - necessary_memory), 3)


    def update_one_row_per_arena(self, i: int, table_to_add):
        """
        Update one row of the dataframe per arena.

        Add a row to a DataFrame for each arena, based on the provided table_to_add. If no previous rows exist,
        initialize a new DataFrame with zeros.

        Parameters
        ----------
        i : int
            Index of the arena to update.
        table_to_add : dict
            Dictionary containing values to add. Keys are column names, values are the data.

        """
        if not self.vars['several_blob_per_arena']:
            if self.one_row_per_arena is None:
                self.one_row_per_arena = pd.DataFrame(np.zeros((len(self.vars['analyzed_individuals']), len(table_to_add)), dtype=float),
                                            columns=table_to_add.keys())
            self.one_row_per_arena.iloc[i, :] = table_to_add.values()


    def update_one_row_per_frame(self, i: int, j: int, table_to_add):
        """
        Update a range of rows in `self.one_row_per_frame` DataFrame with values from
        `table_to_add`.

        Parameters
        ----------
        i : int
            The starting row index to update in `self.one_row_per_frame`.
        j : int
            The ending row index (exclusive) to update in `self.one_row_per_frame`.
        table_to_add : dict
            A dictionary where keys are column labels and values are lists or arrays of
            data to insert into `self.one_row_per_frame`.
        Notes
        -----
        Ensures that one row per arena is being updated. If `self.one_row_per_frame` is
        None, it initializes a DataFrame to hold the data.
        """
        if not self.vars['several_blob_per_arena']:
            if self.one_row_per_frame is None:
                self.one_row_per_frame = pd.DataFrame(index=range(len(self.vars['analyzed_individuals']) *
                                                        self.vars['img_number']),
                                            columns=table_to_add.keys())

            self.one_row_per_frame.iloc[i:j, :] = table_to_add


    def instantiate_tables(self):
        """
        Update output list and prepare results tables and validation images.

        Extended Description
        --------------------
        This method performs necessary preparations for processing image sequences,
        including updating the output list and initializing key attributes required
        for subsequent operations.

        """
        self.update_output_list()
        logging.info("Instantiate results tables and validation images")
        self.fractal_box_sizes = None
        self.one_row_per_arena = None
        self.one_row_per_frame = None
        if self.vars['already_greyscale']:
            if len(self.first_image.bgr.shape) == 2:
                self.first_image.bgr = np.stack((self.first_image.bgr, self.first_image.bgr, self.first_image.bgr), axis=2).astype(np.uint8)
            if len(self.last_image.bgr.shape) == 2:
                self.last_image.bgr = np.stack((self.last_image.bgr, self.last_image.bgr, self.last_image.bgr), axis=2).astype(np.uint8)
            self.vars["convert_for_motion"] = {"bgr": np.array((1, 1, 1), dtype=np.uint8), "logical": "None"}

    def add_analysis_visualization_to_first_and_last_images(self, i: int, first_visualization: NDArray, last_visualization: NDArray=None):
        """
        Adds analysis visualizations to the first and last images of a sequence.

        Parameters
        ----------
        i : int
            Index of the image in the sequence.
        first_visualization : NDArray[np.uint8]
            The visualization to add to the first image.
        last_visualization : NDArray[np.uint8]
            The visualization to add to the last image.

        Other Parameters
        ----------------
        vars : dict
            Dictionary containing various parameters.
        arena_shape : str, optional
            The shape of the arena. Either 'circle' or other shapes.

        Notes
        -----
        If `arena_shape` is 'circle', the visualization will be masked by an ellipse.

        """
        minmax = (self.top[i], self.bot[i], self.left[i], self.right[i])
        self.first_image.bgr = draw_img_with_mask(self.first_image.bgr, self.first_image.bgr.shape[:2], minmax,
                                                  self.vars['arena_shape'], first_visualization)
        if last_visualization is not None:
            self.last_image.bgr = draw_img_with_mask(self.last_image.bgr, self.last_image.bgr.shape[:2], minmax,
                                                      self.vars['arena_shape'], last_visualization)

        # cr = ((self.top[i], self.bot[i]),
        #       (self.left[i], self.right[i]))
        # if self.vars['arena_shape'] == 'circle':
        #     ellipse = create_ellipse(cr[0][1] - cr[0][0], cr[1][1] - cr[1][0])
        #     ellipse = np.stack((ellipse, ellipse, ellipse), axis=2).astype(np.uint8)
        #     first_visualization *= ellipse
        #     self.first_image.bgr[cr[0][0]:cr[0][1], cr[1][0]:cr[1][1], ...] *= (1 - ellipse)
        #     self.first_image.bgr[cr[0][0]:cr[0][1], cr[1][0]:cr[1][1], ...] += first_visualization
        #     if last_visualization is not None:
        #         last_visualization *= ellipse
        #         self.last_image.bgr[cr[0][0]:cr[0][1], cr[1][0]:cr[1][1], ...] *= (1 - ellipse)
        #         self.last_image.bgr[cr[0][0]:cr[0][1], cr[1][0]:cr[1][1], ...] += last_visualization
        # else:
        #     self.first_image.bgr[cr[0][0]:cr[0][1], cr[1][0]:cr[1][1], ...] = first_visualization
        #     if last_visualization is not None:
        #         self.last_image.bgr[cr[0][0]:cr[0][1], cr[1][0]:cr[1][1], ...] = last_visualization


    def save_tables(self, with_last_image: bool=True):
        """
        Exports analysis results to CSV files and saves visualization outputs.

        Generates the following output:
        - one_row_per_arena.csv, one_row_per_frame.csv : Tracking data per arena/frame.
        - software_settings.csv : Full configuration settings for reproducibility.

        Raises
        ------
        PermissionError
            If any output file is already open in an external program (logged and re-raised).

        Notes
        -----
        Ensure no exported CSV files are open while running this method to avoid permission errors. This
        function will fail gracefully if the files cannot be overwritten.

        """
        logging.info("Save results tables and validation images")
        if not self.vars['several_blob_per_arena']:
            try:
                self.one_row_per_arena.to_csv("one_row_per_arena.csv", sep=";", index=False, lineterminator='\n')
                del self.one_row_per_arena
            except PermissionError:
                logging.error("Never let one_row_per_arena.csv open when Cellects runs")
            try:
                self.one_row_per_frame.to_csv("one_row_per_frame.csv", sep=";", index=False, lineterminator='\n')
                del self.one_row_per_frame
            except PermissionError:
                logging.error("Never let one_row_per_frame.csv open when Cellects runs")
        if self.all['extension'] == '.JPG':
            extension = '.PNG'
        else:
            extension = '.JPG'
        if with_last_image:
            cv2.imwrite(f"Analysis efficiency, last image{extension}", self.last_image.bgr)
        cv2.imwrite(
            f"Analysis efficiency, {np.ceil(self.vars['img_number'] / 10).astype(np.uint64)}th image{extension}",
            self.first_image.bgr)
        software_settings = deepcopy(self.vars)
        for key in ['descriptors', 'analyzed_individuals', 'exif', 'dims', 'origin_list', 'background_list', 'background_list2', 'descriptors', 'folder_list', 'sample_number_per_folder']:
            software_settings.pop(key, None)
        global_settings = deepcopy(self.all)
        for key in ['analyzed_individuals', 'night_mode', 'expert_mode', 'is_auto', 'arena', 'video_option', 'compute_all_options', 'vars', 'dims', 'origin_list', 'background_list', 'background_list2', 'descriptors', 'folder_list', 'sample_number_per_folder']:
            global_settings.pop(key, None)
        software_settings.update(global_settings)
        software_settings.pop('video_list', None)
        software_settings = pd.DataFrame.from_dict(software_settings, columns=["Setting"], orient='index')
        try:
            software_settings.to_csv("software_settings.csv", sep=";")
        except PermissionError:
            logging.error("Never let software_settings.csv open when Cellects runs")

<|MERGE_RESOLUTION|>--- conflicted
+++ resolved
@@ -789,11 +789,6 @@
                 self.last_image.network_detection(arenas_mask, csc_dict=self.vars["convert_for_motion"], lighter_background=None, bio_mask=bio_mask, back_mask=back_mask)
             else:
                 ref_image = self.first_image.validated_shapes
-<<<<<<< HEAD
-                self.first_image.generate_subtract_background(self.vars['convert_for_motion'], self.vars['drift_already_corrected'])
-                # kmeans_clust_nb = None
-=======
->>>>>>> b2553078
                 params = init_params()
                 params['is_first_image'] = False
                 params['several_blob_per_arena'] = self.vars['several_blob_per_arena']
