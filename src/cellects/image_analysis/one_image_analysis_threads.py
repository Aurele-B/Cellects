--- conflicted
+++ resolved
@@ -1,365 +1,359 @@
-#!/usr/bin/env python3
-"""Module implementing an image processing pipeline for segmentation and analysis.
-
-This module defines functionality to process images using various color space
-combinations, filters, and segmentation techniques like K-means clustering or
-Otsu thresholding. It supports logical operations between images and iterative refinement of
-color space combinations by adding/removing channels based on validation criteria.
-The pipeline evaluates resulting binary masks for blob statistics and spatial relationships.
-
-Classes
-ProcessImage : Processes an image according to parameterized instructions, performing color space combination,
-filtering, segmentation, and shape validation.
-
-Notes
-Relies on external functions from cellects.image_analysis module for core operations like
-color space combination, filtering, PCA extraction, and segmentation.
-"""
-import threading
-import logging
-import numpy as np
-import cv2
-from numpy.typing import NDArray
-from typing import Tuple
-from numba.typed import Dict, List
-import pandas as pd
-from cellects.image_analysis.image_segmentation import combine_color_spaces, apply_filter, kmeans, extract_first_pc, otsu_thresholding
-from cellects.image_analysis.morphological_operations import shape_selection
-
-
-class ProcessImage:
-    """
-    A class for processing an image according to a list of parameters.
-    """
-    def __init__(self, l):
-        """
-        Arguments:
-            list : list
-        """
-        self.stats = None
-        self.start_processing(l)
-
-    def start_processing(self, l: list):
-        """
-        Begin processing tasks based on the given process type.
-
-        Parameters
-        ----------
-        l : list
-            A list containing parameters and instructions for processing.
-            Expected structure:
-                - First element: self.parent (object)
-                - Second element: params (dict)
-                - Third element: process type (str) ('one', 'PCA', 'add', 'subtract', or 'logical')
-                - Fourth element (if applicable): additional parameters based on process type.
-
-        Notes
-        -----
-        This function modifies instance attributes directly and performs various operations based on the `process` type.
-        """
-        self.parent = l[0]
-        self.fact = pd.DataFrame(np.zeros((1, len(self.parent.factors)), dtype=np.uint32), columns=self.parent.factors)
-        self.params = l[1]
-        process = l[2]
-        self.all_c_spaces = self.parent.all_c_spaces
-        if process == 'one':
-            self.csc_dict = l[3]
-            self.combine_and_segment()
-            self.evaluate_segmentation()
-        elif process == 'PCA':
-            self.pca_and_segment()
-            self.evaluate_segmentation()
-        elif process == 'add':
-            self.try_adding_channels(l[3])
-        elif process == 'subtract':
-            self.try_subtracting_channels()
-        elif process == 'logical':
-            self.operation = l[3]
-            self.apply_logical_operation()
-
-    def combine_and_segment(self, csc_dict: Dict=None):
-        """
-        Combines color spaces and segments images into binary masks using either K-means clustering or Otsu's thresholding based on specified parameters.
-
-        Parameters
-        ----------
-        csc_dict : dict or None
-            Optional dictionary mapping color space abbreviations (e.g., 'bgr', 'hsv') to their relative contribution coefficients for combination. If not provided, uses the instance's `self.csc_dict` attribute instead.
-
-        """
-        if csc_dict is None:
-            csc_dict = self.csc_dict
-        self.image = combine_color_spaces(csc_dict, self.all_c_spaces)
-        self.apply_filter_and_segment()
-
-    def pca_and_segment(self):
-        """
-        Extract the first principal component and perform segmentation.
-
-        This method extracts the first principal component from the 'bgr' color space
-        and performs k-means clustering or Otsu thresholding to segment the image based on the
-        parameters provided.
-        """
-        self.image, _, first_pc_vector = extract_first_pc(self.all_c_spaces['bgr'])
-        self.csc_dict = Dict()
-        self.csc_dict['bgr'] = first_pc_vector
-        self.apply_filter_and_segment()
-
-    def apply_filter_and_segment(self):
-        greyscale = self.image
-        if self.params['filter_spec'] is not None and self.params['filter_spec']["filter1_type"] != "":
-            greyscale = apply_filter(greyscale, self.params['filter_spec']["filter1_type"], self.params['filter_spec']["filter1_param"])
-
-
-        if self.params['kmeans_clust_nb'] is not None and (self.params['bio_mask'] is not None or self.params['back_mask'] is not None):
-            self.binary_image, _, self.bio_label, _ = kmeans(greyscale, None, self.params['kmeans_clust_nb'],
-                                                             self.params['bio_mask'], self.params['back_mask'])
-        else:
-            self.binary_image = otsu_thresholding(greyscale)
-        self.validated_shapes = self.binary_image
-
-    def evaluate_segmentation(self):
-        """
-        Use the filtering algorithm based on the kind of image to analyse
-        """
-        if self.params['is_first_image']:
-            self.eval_first_image()
-        else:
-            self.eval_any_image()
-
-    def eval_first_image(self):
-        """
-        First image filtering process for binary images.
-
-        This method processes the first binary image by identifying connected components, computing
-        the total area of the image and its potential size limits. If the number of blobs and their
-        total area fall within acceptable thresholds, it proceeds with additional processing and saving.
-        """
-        self.fact['unaltered_blob_nb'], shapes = cv2.connectedComponents(self.binary_image)
-        self.fact['unaltered_blob_nb'] -= 1
-<<<<<<< HEAD
-        if 1 < self.fact['unaltered_blob_nb'].values[0] < 10000:
-            self.fact['total_area'] = np.sum(self.binary_image)
-            inf_lim = np.min((100, np.ceil(self.binary_image.size / 1000)))
-=======
-        if 1 <= self.fact['unaltered_blob_nb'].values[0] < 10000:
-            self.fact['total_area'] = np.sum(self.binary_image)
-            inf_lim = np.min((20, np.ceil(self.binary_image.size / 1000)))
->>>>>>> b2553078
-            if inf_lim < self.fact['total_area'].values[0] < self.binary_image.size * 0.9:
-                self.process_first_binary_image()
-                self.save_combination()
-
-    def eval_any_image(self):
-        """
-
-        Summarizes the binary image analysis and determines blob characteristics.
-
-        Evaluates a binary image to determine various attributes like surface area,
-        blob number, and their relative positions within specified masks. It also
-        checks for common areas with a reference image and saves the combination if
-        certain conditions are met.
-        """
-        surf = self.binary_image.sum()
-        if surf < self.params['total_surface_area']:
-            self.fact['unaltered_blob_nb'], shapes = cv2.connectedComponents(self.binary_image)
-            self.fact['unaltered_blob_nb'] -= 1
-            test: bool = True
-            if self.params['arenas_mask'] is not None:
-                self.fact['out_of_arenas'] = np.sum(self.binary_image * self.params['out_of_arenas_mask'])
-                self.fact['in_arenas'] = np.sum(self.binary_image * self.params['arenas_mask'])
-                test = self.fact['out_of_arenas'].values[0] < self.fact['in_arenas'].values[0]
-            if test:
-                if self.params['con_comp_extent'][0] <= self.fact['unaltered_blob_nb'].values[0] <= self.params['con_comp_extent'][1]:
-                    if self.params['ref_image'] is not None:
-                        self.fact['common_with_ref'] = np.sum(self.params['ref_image'] * self.binary_image)
-                        test = self.fact['common_with_ref'].values[0] > 0
-                    if test:
-                        self.fact['blob_nb'], shapes, self.stats, centroids = cv2.connectedComponentsWithStats(self.binary_image)
-                        self.fact['blob_nb'] -= 1
-                        if np.all(np.sort(self.stats[:, 4])[:-1] < self.params['max_blob_size']):
-                            self.save_combination()
-
-    def apply_logical_operation(self):
-        """
-        Apply a logical operation between two saved images.
-
-        This method applies a specified logical operation ('And' or 'Or')
-        between two images stored in the parent's saved_images_list. The result
-        is stored as a binary image and validated, with color space information
-        updated accordingly.
-
-        Notes
-        -----
-        This method modifies the following instance attributes:
-        - `binary_image`
-        - `validated_shapes`
-        - `image`
-        - `csc_dict`
-        """
-        im1 = self.parent.saved_images_list[self.operation[0]]
-        im2 = self.parent.saved_images_list[self.operation[1]]
-        if self.operation['logical'] == 'And':
-            self.binary_image = np.logical_and(im1, im2).astype(np.uint8)
-        elif self.operation['logical'] == 'Or':
-            self.binary_image = np.logical_or(im1, im2).astype(np.uint8)
-        self.validated_shapes = self.binary_image
-        self.image = self.parent.converted_images_list[self.operation[0]]
-        csc1 = self.parent.saved_color_space_list[self.operation[0]]
-        csc2 = self.parent.saved_color_space_list[self.operation[1]]
-        self.csc_dict = {}
-        for k, v in csc1.items():
-            self.csc_dict[k] = v
-        for k, v in csc2.items():
-            self.csc_dict[k] = v
-        self.csc_dict['logical'] = self.operation['logical']
-        self.evaluate_segmentation()
-
-    def try_adding_channels(self, i: int):
-        """
-        Try adding channels to the current color space combination.
-
-        Extend the functionality of a selected color space combination by attempting
-        to add channels from other combinations, evaluating the results based on
-        the number of shapes and total area.
-
-        Parameters
-        ----------
-        i : int
-            The index of the saved color space and combination features to start with.
-        """
-        saved_color_space_list = self.parent.saved_color_space_list
-        combination_features = self.parent.combination_features
-        self.csc_dict = saved_color_space_list[i]
-        previous_shape_number = combination_features.loc[i, 'blob_nb']
-        previous_sum = combination_features.loc[i, 'total_area']
-        for j in self.params['possibilities'][::-1]:
-            csc_dict2 = saved_color_space_list[j]
-            csc_dict = self.csc_dict.copy()
-            keys = list(csc_dict.keys())
-
-            k2 = list(csc_dict2.keys())[0]
-            v2 = csc_dict2[k2]
-            if np.isin(k2, keys) and np.sum(v2 * csc_dict[k2]) != 0:
-                break
-            for factor in [2, 1]:
-                if np.isin(k2, keys):
-                    csc_dict[k2] += v2 * factor
-                else:
-                    csc_dict[k2] = v2 * factor
-                self.combine_and_segment(csc_dict)
-                if self.params['is_first_image']:
-                    self.process_first_binary_image()
-                else:
-                    self.fact['blob_nb'], shapes, self.stats, centroids = cv2.connectedComponentsWithStats(self.validated_shapes)
-                    self.fact['blob_nb'] -= 1
-                self.fact['total_area'] = self.validated_shapes.sum()
-                if self.fact['blob_nb'].values[0] < previous_shape_number  and self.fact['total_area'].values[0] > previous_sum * 0.9:
-                    previous_shape_number = self.fact['blob_nb'].values[0]
-                    previous_sum = self.fact['total_area'].values[0]
-                    self.csc_dict = csc_dict.copy()
-                    self.fact['unaltered_blob_nb'] = combination_features.loc[i, 'unaltered_blob_nb']
-                    self.save_combination()
-
-    def try_subtracting_channels(self):
-        """
-        Tries to subtract channels to find the optimal color space combination.
-
-        This method attempts to remove color spaces one by one from the image
-        to find a combination that maintains the majority of areas while reducing
-        the number of color spaces. This process is repeated until no further
-        improvements are possible.
-        """
-        potentials = self.parent.all_combined
-        # Try to remove color space one by one
-        i = 0
-        original_length = len(potentials)
-        # The while loop until one col space remains or the removal of one implies a strong enough area change
-        while np.logical_and(len(potentials) > 1, i < original_length - 1):
-            self.combine_and_segment(potentials)
-            if self.params['is_first_image']:
-                self.process_first_binary_image()
-                previous_blob_nb = self.fact['blob_nb'].values[0]
-            else:
-                previous_blob_nb, shapes, self.stats, centroids = cv2.connectedComponentsWithStats(
-                    self.validated_shapes)
-                previous_blob_nb -= 1
-            previous_sum = self.validated_shapes.sum()
-            color_space_to_remove = List()
-            previous_c_space = list(potentials.keys())[-1]
-            for c_space in potentials.keys():
-                try_potentials = potentials.copy()
-                try_potentials.pop(c_space)
-                if i > 0:
-                    try_potentials.pop(previous_c_space)
-                self.combine_and_segment(try_potentials)
-                if self.params['is_first_image']:
-                    self.process_first_binary_image()
-                else:
-                    self.fact['blob_nb'], shapes, self.stats, centroids = cv2.connectedComponentsWithStats(
-                        self.validated_shapes)
-                    self.fact['blob_nb'] -= 1
-                self.fact['total_area'] = self.validated_shapes.sum()
-                if self.fact['blob_nb'].values[0] < previous_blob_nb and self.fact['total_area'].values[0] > previous_sum * 0.9:
-                    previous_blob_nb = self.fact['blob_nb'].values[0]
-                    previous_sum = self.fact['total_area'].values[0]
-                    self.csc_dict = try_potentials.copy()
-                    self.fact['unaltered_blob_nb'] = previous_blob_nb
-                    self.save_combination()
-                    # If removing that color space helps, we remove it from potentials
-                    color_space_to_remove.append(c_space)
-                    if i > 0:
-                        color_space_to_remove.append(previous_c_space)
-                previous_c_space = c_space
-            if len(color_space_to_remove) == 0:
-                break
-            color_space_to_remove = np.unique(color_space_to_remove)
-            for remove_col_space in color_space_to_remove:
-                potentials.pop(remove_col_space)
-            i += 1
-
-    def process_first_binary_image(self):
-        """
-        Process the binary image to identify and validate shapes.
-
-        This method processes a binary image to detect connected components,
-        validate their sizes, and handle bio and back masks if specified.
-        It ensures that the number of validated shapes matches the expected
-        sample number or applies additional filtering if necessary.
-
-        """
-        shapes_features = shape_selection(self.binary_image, true_shape_number=self.params['blob_nb'],
-                        horizontal_size=self.params['blob_size'], spot_shape=self.params['blob_shape'],
-                        several_blob_per_arena=self.params['several_blob_per_arena'],
-                        bio_mask=self.params['bio_mask'], back_mask=self.params['back_mask'])
-        self.validated_shapes, self.fact['blob_nb'], self.stats, self.centroids = shapes_features
-
-    def save_combination(self):
-        """
-        Saves the calculated features and masks for a combination of shapes.
-
-        This method calculates various statistical properties (std) and sums for the
-        validated shapes, and optionally computes sums for bio and back masks if they are
-        specified in the parameters.
-
-        Parameters
-        ----------
-        self : object
-            The instance of the class containing this method. Must have attributes:
-            - ``validated_shapes``: (ndarray) Array of validated shapes.
-            - ``stats``: (ndarray) Statistics array containing width, height, and area.
-            - ``params``: dictionary with parameters including 'bio_mask' and 'back_mask'.
-            - ``fact``: dictionary to store the calculated features.
-            - ``parent``: The parent object containing the method `save_combination_features`.
-        """
-        self.fact['total_area'] = self.validated_shapes.sum()
-        self.fact['width_std'] = np.std(self.stats[1:, 2])
-        self.fact['height_std'] = np.std(self.stats[1:, 3])
-        self.fact['area_std'] = np.std(self.stats[1:, 4])
-        if self.params['bio_mask'] is not None:
-            self.fact['bio_sum'] = self.validated_shapes[self.params['bio_mask'][0], self.params['bio_mask'][1]].sum()
-        if self.params['back_mask'] is not None:
-            self.fact['back_sum'] = (1 - self.validated_shapes)[self.params['back_mask'][0], self.params['back_mask'][1]].sum()
-        self.parent.save_combination_features(self)
-        
+#!/usr/bin/env python3
+"""Module implementing an image processing pipeline for segmentation and analysis.
+
+This module defines functionality to process images using various color space
+combinations, filters, and segmentation techniques like K-means clustering or
+Otsu thresholding. It supports logical operations between images and iterative refinement of
+color space combinations by adding/removing channels based on validation criteria.
+The pipeline evaluates resulting binary masks for blob statistics and spatial relationships.
+
+Classes
+ProcessImage : Processes an image according to parameterized instructions, performing color space combination,
+filtering, segmentation, and shape validation.
+
+Notes
+Relies on external functions from cellects.image_analysis module for core operations like
+color space combination, filtering, PCA extraction, and segmentation.
+"""
+import threading
+import logging
+import numpy as np
+import cv2
+from numpy.typing import NDArray
+from typing import Tuple
+from numba.typed import Dict, List
+import pandas as pd
+from cellects.image_analysis.image_segmentation import combine_color_spaces, apply_filter, kmeans, extract_first_pc, otsu_thresholding
+from cellects.image_analysis.morphological_operations import shape_selection
+
+
+class ProcessImage:
+    """
+    A class for processing an image according to a list of parameters.
+    """
+    def __init__(self, l):
+        """
+        Arguments:
+            list : list
+        """
+        self.stats = None
+        self.start_processing(l)
+
+    def start_processing(self, l: list):
+        """
+        Begin processing tasks based on the given process type.
+
+        Parameters
+        ----------
+        l : list
+            A list containing parameters and instructions for processing.
+            Expected structure:
+                - First element: self.parent (object)
+                - Second element: params (dict)
+                - Third element: process type (str) ('one', 'PCA', 'add', 'subtract', or 'logical')
+                - Fourth element (if applicable): additional parameters based on process type.
+
+        Notes
+        -----
+        This function modifies instance attributes directly and performs various operations based on the `process` type.
+        """
+        self.parent = l[0]
+        self.fact = pd.DataFrame(np.zeros((1, len(self.parent.factors)), dtype=np.uint32), columns=self.parent.factors)
+        self.params = l[1]
+        process = l[2]
+        self.all_c_spaces = self.parent.all_c_spaces
+        if process == 'one':
+            self.csc_dict = l[3]
+            self.combine_and_segment()
+            self.evaluate_segmentation()
+        elif process == 'PCA':
+            self.pca_and_segment()
+            self.evaluate_segmentation()
+        elif process == 'add':
+            self.try_adding_channels(l[3])
+        elif process == 'subtract':
+            self.try_subtracting_channels()
+        elif process == 'logical':
+            self.operation = l[3]
+            self.apply_logical_operation()
+
+    def combine_and_segment(self, csc_dict: Dict=None):
+        """
+        Combines color spaces and segments images into binary masks using either K-means clustering or Otsu's thresholding based on specified parameters.
+
+        Parameters
+        ----------
+        csc_dict : dict or None
+            Optional dictionary mapping color space abbreviations (e.g., 'bgr', 'hsv') to their relative contribution coefficients for combination. If not provided, uses the instance's `self.csc_dict` attribute instead.
+
+        """
+        if csc_dict is None:
+            csc_dict = self.csc_dict
+        self.image = combine_color_spaces(csc_dict, self.all_c_spaces)
+        self.apply_filter_and_segment()
+
+    def pca_and_segment(self):
+        """
+        Extract the first principal component and perform segmentation.
+
+        This method extracts the first principal component from the 'bgr' color space
+        and performs k-means clustering or Otsu thresholding to segment the image based on the
+        parameters provided.
+        """
+        self.image, _, first_pc_vector = extract_first_pc(self.all_c_spaces['bgr'])
+        self.csc_dict = Dict()
+        self.csc_dict['bgr'] = first_pc_vector
+        self.apply_filter_and_segment()
+
+    def apply_filter_and_segment(self):
+        greyscale = self.image
+        if self.params['filter_spec'] is not None and self.params['filter_spec']["filter1_type"] != "":
+            greyscale = apply_filter(greyscale, self.params['filter_spec']["filter1_type"], self.params['filter_spec']["filter1_param"])
+
+
+        if self.params['kmeans_clust_nb'] is not None and (self.params['bio_mask'] is not None or self.params['back_mask'] is not None):
+            self.binary_image, _, self.bio_label, _ = kmeans(greyscale, None, self.params['kmeans_clust_nb'],
+                                                             self.params['bio_mask'], self.params['back_mask'])
+        else:
+            self.binary_image = otsu_thresholding(greyscale)
+        self.validated_shapes = self.binary_image
+
+    def evaluate_segmentation(self):
+        """
+        Use the filtering algorithm based on the kind of image to analyse
+        """
+        if self.params['is_first_image']:
+            self.eval_first_image()
+        else:
+            self.eval_any_image()
+
+    def eval_first_image(self):
+        """
+        First image filtering process for binary images.
+
+        This method processes the first binary image by identifying connected components, computing
+        the total area of the image and its potential size limits. If the number of blobs and their
+        total area fall within acceptable thresholds, it proceeds with additional processing and saving.
+        """
+        self.fact['unaltered_blob_nb'], shapes = cv2.connectedComponents(self.binary_image)
+        self.fact['unaltered_blob_nb'] -= 1
+        if 1 <= self.fact['unaltered_blob_nb'].values[0] < 10000:
+            self.fact['total_area'] = np.sum(self.binary_image)
+            inf_lim = np.min((20, np.ceil(self.binary_image.size / 1000)))
+            if inf_lim < self.fact['total_area'].values[0] < self.binary_image.size * 0.9:
+                self.process_first_binary_image()
+                self.save_combination()
+
+    def eval_any_image(self):
+        """
+
+        Summarizes the binary image analysis and determines blob characteristics.
+
+        Evaluates a binary image to determine various attributes like surface area,
+        blob number, and their relative positions within specified masks. It also
+        checks for common areas with a reference image and saves the combination if
+        certain conditions are met.
+        """
+        surf = self.binary_image.sum()
+        if surf < self.params['total_surface_area']:
+            self.fact['unaltered_blob_nb'], shapes = cv2.connectedComponents(self.binary_image)
+            self.fact['unaltered_blob_nb'] -= 1
+            test: bool = True
+            if self.params['arenas_mask'] is not None:
+                self.fact['out_of_arenas'] = np.sum(self.binary_image * self.params['out_of_arenas_mask'])
+                self.fact['in_arenas'] = np.sum(self.binary_image * self.params['arenas_mask'])
+                test = self.fact['out_of_arenas'].values[0] < self.fact['in_arenas'].values[0]
+            if test:
+                if self.params['con_comp_extent'][0] <= self.fact['unaltered_blob_nb'].values[0] <= self.params['con_comp_extent'][1]:
+                    if self.params['ref_image'] is not None:
+                        self.fact['common_with_ref'] = np.sum(self.params['ref_image'] * self.binary_image)
+                        test = self.fact['common_with_ref'].values[0] > 0
+                    if test:
+                        self.fact['blob_nb'], shapes, self.stats, centroids = cv2.connectedComponentsWithStats(self.binary_image)
+                        self.fact['blob_nb'] -= 1
+                        if np.all(np.sort(self.stats[:, 4])[:-1] < self.params['max_blob_size']):
+                            self.save_combination()
+
+    def apply_logical_operation(self):
+        """
+        Apply a logical operation between two saved images.
+
+        This method applies a specified logical operation ('And' or 'Or')
+        between two images stored in the parent's saved_images_list. The result
+        is stored as a binary image and validated, with color space information
+        updated accordingly.
+
+        Notes
+        -----
+        This method modifies the following instance attributes:
+        - `binary_image`
+        - `validated_shapes`
+        - `image`
+        - `csc_dict`
+        """
+        im1 = self.parent.saved_images_list[self.operation[0]]
+        im2 = self.parent.saved_images_list[self.operation[1]]
+        if self.operation['logical'] == 'And':
+            self.binary_image = np.logical_and(im1, im2).astype(np.uint8)
+        elif self.operation['logical'] == 'Or':
+            self.binary_image = np.logical_or(im1, im2).astype(np.uint8)
+        self.validated_shapes = self.binary_image
+        self.image = self.parent.converted_images_list[self.operation[0]]
+        csc1 = self.parent.saved_color_space_list[self.operation[0]]
+        csc2 = self.parent.saved_color_space_list[self.operation[1]]
+        self.csc_dict = {}
+        for k, v in csc1.items():
+            self.csc_dict[k] = v
+        for k, v in csc2.items():
+            self.csc_dict[k] = v
+        self.csc_dict['logical'] = self.operation['logical']
+        self.evaluate_segmentation()
+
+    def try_adding_channels(self, i: int):
+        """
+        Try adding channels to the current color space combination.
+
+        Extend the functionality of a selected color space combination by attempting
+        to add channels from other combinations, evaluating the results based on
+        the number of shapes and total area.
+
+        Parameters
+        ----------
+        i : int
+            The index of the saved color space and combination features to start with.
+        """
+        saved_color_space_list = self.parent.saved_color_space_list
+        combination_features = self.parent.combination_features
+        self.csc_dict = saved_color_space_list[i]
+        previous_shape_number = combination_features.loc[i, 'blob_nb']
+        previous_sum = combination_features.loc[i, 'total_area']
+        for j in self.params['possibilities'][::-1]:
+            csc_dict2 = saved_color_space_list[j]
+            csc_dict = self.csc_dict.copy()
+            keys = list(csc_dict.keys())
+
+            k2 = list(csc_dict2.keys())[0]
+            v2 = csc_dict2[k2]
+            if np.isin(k2, keys) and np.sum(v2 * csc_dict[k2]) != 0:
+                break
+            for factor in [2, 1]:
+                if np.isin(k2, keys):
+                    csc_dict[k2] += v2 * factor
+                else:
+                    csc_dict[k2] = v2 * factor
+                self.combine_and_segment(csc_dict)
+                if self.params['is_first_image']:
+                    self.process_first_binary_image()
+                else:
+                    self.fact['blob_nb'], shapes, self.stats, centroids = cv2.connectedComponentsWithStats(self.validated_shapes)
+                    self.fact['blob_nb'] -= 1
+                self.fact['total_area'] = self.validated_shapes.sum()
+                if self.fact['blob_nb'].values[0] < previous_shape_number  and self.fact['total_area'].values[0] > previous_sum * 0.9:
+                    previous_shape_number = self.fact['blob_nb'].values[0]
+                    previous_sum = self.fact['total_area'].values[0]
+                    self.csc_dict = csc_dict.copy()
+                    self.fact['unaltered_blob_nb'] = combination_features.loc[i, 'unaltered_blob_nb']
+                    self.save_combination()
+
+    def try_subtracting_channels(self):
+        """
+        Tries to subtract channels to find the optimal color space combination.
+
+        This method attempts to remove color spaces one by one from the image
+        to find a combination that maintains the majority of areas while reducing
+        the number of color spaces. This process is repeated until no further
+        improvements are possible.
+        """
+        potentials = self.parent.all_combined
+        # Try to remove color space one by one
+        i = 0
+        original_length = len(potentials)
+        # The while loop until one col space remains or the removal of one implies a strong enough area change
+        while np.logical_and(len(potentials) > 1, i < original_length - 1):
+            self.combine_and_segment(potentials)
+            if self.params['is_first_image']:
+                self.process_first_binary_image()
+                previous_blob_nb = self.fact['blob_nb'].values[0]
+            else:
+                previous_blob_nb, shapes, self.stats, centroids = cv2.connectedComponentsWithStats(
+                    self.validated_shapes)
+                previous_blob_nb -= 1
+            previous_sum = self.validated_shapes.sum()
+            color_space_to_remove = List()
+            previous_c_space = list(potentials.keys())[-1]
+            for c_space in potentials.keys():
+                try_potentials = potentials.copy()
+                try_potentials.pop(c_space)
+                if i > 0:
+                    try_potentials.pop(previous_c_space)
+                self.combine_and_segment(try_potentials)
+                if self.params['is_first_image']:
+                    self.process_first_binary_image()
+                else:
+                    self.fact['blob_nb'], shapes, self.stats, centroids = cv2.connectedComponentsWithStats(
+                        self.validated_shapes)
+                    self.fact['blob_nb'] -= 1
+                self.fact['total_area'] = self.validated_shapes.sum()
+                if self.fact['blob_nb'].values[0] < previous_blob_nb and self.fact['total_area'].values[0] > previous_sum * 0.9:
+                    previous_blob_nb = self.fact['blob_nb'].values[0]
+                    previous_sum = self.fact['total_area'].values[0]
+                    self.csc_dict = try_potentials.copy()
+                    self.fact['unaltered_blob_nb'] = previous_blob_nb
+                    self.save_combination()
+                    # If removing that color space helps, we remove it from potentials
+                    color_space_to_remove.append(c_space)
+                    if i > 0:
+                        color_space_to_remove.append(previous_c_space)
+                previous_c_space = c_space
+            if len(color_space_to_remove) == 0:
+                break
+            color_space_to_remove = np.unique(color_space_to_remove)
+            for remove_col_space in color_space_to_remove:
+                potentials.pop(remove_col_space)
+            i += 1
+
+    def process_first_binary_image(self):
+        """
+        Process the binary image to identify and validate shapes.
+
+        This method processes a binary image to detect connected components,
+        validate their sizes, and handle bio and back masks if specified.
+        It ensures that the number of validated shapes matches the expected
+        sample number or applies additional filtering if necessary.
+
+        """
+        shapes_features = shape_selection(self.binary_image, true_shape_number=self.params['blob_nb'],
+                        horizontal_size=self.params['blob_size'], spot_shape=self.params['blob_shape'],
+                        several_blob_per_arena=self.params['several_blob_per_arena'],
+                        bio_mask=self.params['bio_mask'], back_mask=self.params['back_mask'])
+        self.validated_shapes, self.fact['blob_nb'], self.stats, self.centroids = shapes_features
+
+    def save_combination(self):
+        """
+        Saves the calculated features and masks for a combination of shapes.
+
+        This method calculates various statistical properties (std) and sums for the
+        validated shapes, and optionally computes sums for bio and back masks if they are
+        specified in the parameters.
+
+        Parameters
+        ----------
+        self : object
+            The instance of the class containing this method. Must have attributes:
+            - ``validated_shapes``: (ndarray) Array of validated shapes.
+            - ``stats``: (ndarray) Statistics array containing width, height, and area.
+            - ``params``: dictionary with parameters including 'bio_mask' and 'back_mask'.
+            - ``fact``: dictionary to store the calculated features.
+            - ``parent``: The parent object containing the method `save_combination_features`.
+        """
+        self.fact['total_area'] = self.validated_shapes.sum()
+        self.fact['width_std'] = np.std(self.stats[1:, 2])
+        self.fact['height_std'] = np.std(self.stats[1:, 3])
+        self.fact['area_std'] = np.std(self.stats[1:, 4])
+        if self.params['bio_mask'] is not None:
+            self.fact['bio_sum'] = self.validated_shapes[self.params['bio_mask'][0], self.params['bio_mask'][1]].sum()
+        if self.params['back_mask'] is not None:
+            self.fact['back_sum'] = (1 - self.validated_shapes)[self.params['back_mask'][0], self.params['back_mask'][1]].sum()
+        self.parent.save_combination_features(self)
+        
         