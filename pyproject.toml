[build-system]
requires = ["setuptools==76.1.0", "wheel"]
build-backend = "setuptools.build_meta"

[project]
name = "cellects"
<<<<<<< HEAD
version = "0.2.8"
=======
version = "0.2.9"
>>>>>>> b2553078
description = "Cell Expansion Computer Tracking Software."
readme = "README.md"
license = { file = "LICENSE" }
requires-python = ">=3.11,<3.14"
authors = [{ name = "Aurèle Boussard" }]
classifiers = [
  "Programming Language :: Python :: 3",
  "License :: OSI Approved :: GNU General Public License v3 (GPLv3)",
  "Operating System :: OS Independent",
]

dependencies = [
  "coloredlogs",
  "exif",
  "ExifRead",
  "numba",
  "opencv-python",
  "pandas",
  "psutil",
  "PySide6>=6.5",
  "scipy",
  "screeninfo",
  "numpy>=1.26",
  "scikit-image",
  "tqdm",
  "h5py",
  "matplotlib",
  "natsort",
]

[project.scripts]
Cellects = "cellects.__main__:run_cellects"

[project.optional-dependencies]
test = [
  "pytest",
  "pytest-env",
  "pytest-cov",
]
doc = [
  "mkdocs",
  "mkdocs-material",
  "mkdocstrings[python]",
  "mkdocs-gen-files",
  "mkdocs-autorefs",
  "pymdown-extensions",
  "mkdocs-literate-nav",
  "mkdocs-section-index",
  "mkdocs-jupyter",
]

[project.urls]
Homepage = "https://github.com/Aurele-B/Cellects"
Issues = "https://github.com/Aurele-B/Cellects/issues"

[tool.setuptools.packages.find]
where = ["src"]
exclude = ["tests*"]

[tool.setuptools.package-data]
cellects = ["icons/**"]

[tool.setuptools]
package-dir = {"" = "src"}
include-package-data = true

[tool.pytest.ini_options]
testpaths = ["tests"]
addopts = "--cov=src/cellects --cov-report=term-missing --cov-report=html"

[tool.pytest_env]
USE_NUMBA = "0"

[tool.coverage.run]
omit = [
    "src/cellects/gui/*",
    "src/cellects/utils/load_display_save.py",
    "src/cellects/core/cellects_threads.py",
    "src/cellects/core/script_based_run.py",
    "src/cellects/__main__.py",
    "src/cellects/paper_illustrations/*",
]<|MERGE_RESOLUTION|>--- conflicted
+++ resolved
@@ -4,11 +4,7 @@
 
 [project]
 name = "cellects"
-<<<<<<< HEAD
-version = "0.2.8"
-=======
 version = "0.2.9"
->>>>>>> b2553078
 description = "Cell Expansion Computer Tracking Software."
 readme = "README.md"
 license = { file = "LICENSE" }
