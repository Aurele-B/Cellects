--- conflicted
+++ resolved
@@ -125,8 +125,6 @@
         cls.image = blob_vary_rgb_one_large_central_blob
         cls.oia = OneImageAnalysis(blob_vary_rgb_one_large_central_blob)
         cls.oia.all_c_spaces = get_color_spaces(blob_vary_rgb_one_large_central_blob)
-<<<<<<< HEAD
-=======
         cls.params = init_params()
         cls.params['several_blob_per_arena'] = False
         cls.params['is_first_image'] = True
@@ -141,7 +139,6 @@
         cls.params['back_mask'][:200, :] = 1
         cls.params['back_mask'][:, -200:] = 1
         cls.params['back_mask'][-200:, :] = 1
->>>>>>> b2553078
 
     def test_find_color_space_combinations(self):
         """test if the number of detected connected components is the same as the number of connected components used to create the image"""
@@ -150,10 +147,6 @@
 
     def test_find_csc_as_first_image(self):
         """test if the number of detected connected components is the same as the number of connected components used to create the image"""
-<<<<<<< HEAD
-        params = init_params()
-        params['is_first_image'] = True
-=======
         self.oia.find_color_space_combinations(self.params)
         self.assertTrue((self.oia.combination_features['blob_nb'] == 1).any())
 
@@ -203,25 +196,10 @@
     def test_find_color_space_combinations(self):
         """test if the number of detected connected components is the same as the number of connected components used to create the image"""
         params = init_params()
->>>>>>> b2553078
         params['blob_nb'] = 1
         self.oia.find_color_space_combinations(params)
         self.assertTrue((self.oia.combination_features['blob_nb'] == 1).any())
 
-<<<<<<< HEAD
-    def test_find_csc_bio_and_back_masks(self):
-        """test if the number of detected connected components is the same as the number of connected components used to create the image"""
-        params = init_params()
-        params['bio_mask'] = cv2.erode(one_large_central_blob, cross_33, iterations=10)
-        params['back_mask'] = np.zeros_like(one_large_central_blob)
-        params['back_mask'][0, :] = 1
-        self.oia.find_color_space_combinations(params)
-        self.assertTrue((self.oia.combination_features['blob_nb'] == 1).any())
-
-
-class TestSegmentBlobOneLargeSideBlob(CellectsUnitTest):
-    """First test suite for the find_color_space_combinations method of the OneImageAnalysis class"""
-=======
 
 class TestSegmentBlobOneSmallSideBlob(CellectsUnitTest):
     """First test suite for the find_color_space_combinations method of the OneImageAnalysis class"""
@@ -291,31 +269,61 @@
 
 class TestSegmentBlobManyVaryingBlobs(CellectsUnitTest):
     """Second test suite for the find_color_space_combinations method of the OneImageAnalysis class"""
->>>>>>> b2553078
-
-    @classmethod
-    def setUpClass(cls):
-        super().setUpClass()
-<<<<<<< HEAD
-        cls.image = blob_vary_rgb_one_large_side_blob
-        cls.oia = OneImageAnalysis(blob_vary_rgb_one_large_side_blob)
-        cls.oia.all_c_spaces = get_color_spaces(blob_vary_rgb_one_large_side_blob)
-
-    def test_find_color_space_combinations(self):
-        """test if the number of detected connected components is the same as the number of connected components used to create the image"""
-        self.oia.find_color_space_combinations()
-        self.assertTrue((self.oia.combination_features['blob_nb'] == 1).any())
-
-
-class TestSegmentBlobOneSmallCentralBlob(CellectsUnitTest):
-    """First test suite for the find_color_space_combinations method of the OneImageAnalysis class"""
-
-    @classmethod
-    def setUpClass(cls):
-        super().setUpClass()
-        cls.image = blob_vary_rgb_one_small_central_blob
-        cls.oia = OneImageAnalysis(blob_vary_rgb_one_small_central_blob)
-        cls.oia.all_c_spaces = get_color_spaces(blob_vary_rgb_one_small_central_blob)
+
+    @classmethod
+    def setUpClass(cls):
+        super().setUpClass()
+        cls.image = blob_vary_rgb_many_varying_blobs
+        cls.oia = OneImageAnalysis(blob_vary_rgb_many_varying_blobs)
+        cls.oia.all_c_spaces = get_color_spaces(blob_vary_rgb_many_varying_blobs)
+
+    def test_find_color_space_combinations(self):
+        """test if the number of detected connected components is the same as the number of connected components used to create the image"""
+        self.oia.find_color_space_combinations()
+        self.assertTrue((self.oia.combination_features['blob_nb'] == medium_blob_nb).any())
+
+
+class TestSegmentBackOneLargeCentralBlob(CellectsUnitTest):
+    """First test suite for the find_color_space_combinations method of the OneImageAnalysis class"""
+
+    @classmethod
+    def setUpClass(cls):
+        super().setUpClass()
+        cls.image = back_vary_rgb_one_large_central_blob
+        cls.oia = OneImageAnalysis(back_vary_rgb_one_large_central_blob)
+        cls.oia.all_c_spaces = get_color_spaces(back_vary_rgb_one_large_central_blob)
+
+    def test_find_color_space_combinations(self):
+        """test if the number of detected connected components is the same as the number of connected components used to create the image"""
+        self.oia.find_color_space_combinations()
+        self.assertTrue((self.oia.combination_features['blob_nb'] == 1).any())
+
+
+class TestSegmentBackOneLargeSideBlob(CellectsUnitTest):
+    """First test suite for the find_color_space_combinations method of the OneImageAnalysis class"""
+
+    @classmethod
+    def setUpClass(cls):
+        super().setUpClass()
+        cls.image = back_vary_rgb_one_large_side_blob
+        cls.oia = OneImageAnalysis(back_vary_rgb_one_large_side_blob)
+        cls.oia.all_c_spaces = get_color_spaces(back_vary_rgb_one_large_side_blob)
+
+    def test_find_color_space_combinations(self):
+        """test if the number of detected connected components is the same as the number of connected components used to create the image"""
+        self.oia.find_color_space_combinations()
+        self.assertTrue((self.oia.combination_features['blob_nb'] == 1).any())
+
+
+class TestSegmentBackOneSmallCentralBlob(CellectsUnitTest):
+    """First test suite for the find_color_space_combinations method of the OneImageAnalysis class"""
+
+    @classmethod
+    def setUpClass(cls):
+        super().setUpClass()
+        cls.image = back_vary_rgb_one_small_central_blob
+        cls.oia = OneImageAnalysis(back_vary_rgb_one_small_central_blob)
+        cls.oia.all_c_spaces = get_color_spaces(back_vary_rgb_one_small_central_blob)
 
     def test_find_color_space_combinations(self):
         """test if the number of detected connected components is the same as the number of connected components used to create the image"""
@@ -325,112 +333,15 @@
         self.assertTrue((self.oia.combination_features['blob_nb'] == 1).any())
 
 
-class TestSegmentBlobOneSmallSideBlob(CellectsUnitTest):
-    """First test suite for the find_color_space_combinations method of the OneImageAnalysis class"""
-
-    @classmethod
-    def setUpClass(cls):
-        super().setUpClass()
-        cls.image = blob_vary_gb_one_small_side_blob
-        cls.oia = OneImageAnalysis(blob_vary_gb_one_small_side_blob)
-        cls.oia.all_c_spaces = get_color_spaces(blob_vary_gb_one_small_side_blob)
-
-    def test_find_color_space_combinations(self):
-        """test if the number of detected connected components is the same as the number of connected components used to create the image"""
-        self.oia.find_color_space_combinations()
-        self.assertTrue((self.oia.combination_features['blob_nb'] == 1).any())
-
-
-class TestSegmentBlobManySmallBlobs(CellectsUnitTest):
-    """First test suite for the find_color_space_combinations method of the OneImageAnalysis class"""
-
-    @classmethod
-    def setUpClass(cls):
-        super().setUpClass()
-        cls.image = blob_vary_rgb_many_small_blobs
-        cls.oia = OneImageAnalysis(blob_vary_rgb_many_small_blobs)
-        cls.oia.all_c_spaces = get_color_spaces(blob_vary_rgb_many_small_blobs)
-
-    def test_find_color_space_combinations(self):
-        """test if the number of detected connected components is the same as the number of connected components used to create the image"""
-        self.oia.find_color_space_combinations()
-        self.assertTrue((self.oia.combination_features['blob_nb'] == small_blob_nb).any())
-
-
-class TestSegmentBlobManyMediumBlobs(CellectsUnitTest):
-    """First test suite for the find_color_space_combinations method of the OneImageAnalysis class"""
-
-    @classmethod
-    def setUpClass(cls):
-        super().setUpClass()
-        cls.image = blob_vary_rgb_many_medium_blobs
-        cls.oia = OneImageAnalysis(blob_vary_rgb_many_medium_blobs)
-        cls.oia.all_c_spaces = get_color_spaces(blob_vary_rgb_many_medium_blobs)
-
-    def test_find_color_space_combinations(self):
-        """test if the number of detected connected components is the same as the number of connected components used to create the image"""
-        self.oia.find_color_space_combinations()
-        self.assertTrue((self.oia.combination_features['blob_nb'] == medium_blob_nb).any())
-
-class TestSegmentBlobManyVaryingBlobs(CellectsUnitTest):
-    """Second test suite for the find_color_space_combinations method of the OneImageAnalysis class"""
-
-    @classmethod
-    def setUpClass(cls):
-        super().setUpClass()
-=======
->>>>>>> b2553078
-        cls.image = blob_vary_rgb_many_varying_blobs
-        cls.oia = OneImageAnalysis(blob_vary_rgb_many_varying_blobs)
-        cls.oia.all_c_spaces = get_color_spaces(blob_vary_rgb_many_varying_blobs)
-
-    def test_find_color_space_combinations(self):
-        """test if the number of detected connected components is the same as the number of connected components used to create the image"""
-        self.oia.find_color_space_combinations()
-        self.assertTrue((self.oia.combination_features['blob_nb'] == medium_blob_nb).any())
-
-
-class TestSegmentBackOneLargeCentralBlob(CellectsUnitTest):
-    """First test suite for the find_color_space_combinations method of the OneImageAnalysis class"""
-
-    @classmethod
-    def setUpClass(cls):
-        super().setUpClass()
-        cls.image = back_vary_rgb_one_large_central_blob
-        cls.oia = OneImageAnalysis(back_vary_rgb_one_large_central_blob)
-        cls.oia.all_c_spaces = get_color_spaces(back_vary_rgb_one_large_central_blob)
-
-    def test_find_color_space_combinations(self):
-        """test if the number of detected connected components is the same as the number of connected components used to create the image"""
-        self.oia.find_color_space_combinations()
-        self.assertTrue((self.oia.combination_features['blob_nb'] == 1).any())
-
-
-class TestSegmentBackOneLargeSideBlob(CellectsUnitTest):
-    """First test suite for the find_color_space_combinations method of the OneImageAnalysis class"""
-
-    @classmethod
-    def setUpClass(cls):
-        super().setUpClass()
-        cls.image = back_vary_rgb_one_large_side_blob
-        cls.oia = OneImageAnalysis(back_vary_rgb_one_large_side_blob)
-        cls.oia.all_c_spaces = get_color_spaces(back_vary_rgb_one_large_side_blob)
-
-    def test_find_color_space_combinations(self):
-        """test if the number of detected connected components is the same as the number of connected components used to create the image"""
-        self.oia.find_color_space_combinations()
-        self.assertTrue((self.oia.combination_features['blob_nb'] == 1).any())
-
-
-class TestSegmentBackOneSmallCentralBlob(CellectsUnitTest):
-    """First test suite for the find_color_space_combinations method of the OneImageAnalysis class"""
-
-    @classmethod
-    def setUpClass(cls):
-        super().setUpClass()
-        cls.image = back_vary_rgb_one_small_central_blob
-        cls.oia = OneImageAnalysis(back_vary_rgb_one_small_central_blob)
-        cls.oia.all_c_spaces = get_color_spaces(back_vary_rgb_one_small_central_blob)
+class TestSegmentBackOneSmallSideBlob(CellectsUnitTest):
+    """First test suite for the find_color_space_combinations method of the OneImageAnalysis class"""
+
+    @classmethod
+    def setUpClass(cls):
+        super().setUpClass()
+        cls.image = back_vary_rgb_one_small_side_blob
+        cls.oia = OneImageAnalysis(back_vary_rgb_one_small_side_blob)
+        cls.oia.all_c_spaces = get_color_spaces(back_vary_rgb_one_small_side_blob)
 
     def test_find_color_space_combinations(self):
         """test if the number of detected connected components is the same as the number of connected components used to create the image"""
@@ -440,24 +351,6 @@
         self.assertTrue((self.oia.combination_features['blob_nb'] == 1).any())
 
 
-class TestSegmentBackOneSmallSideBlob(CellectsUnitTest):
-    """First test suite for the find_color_space_combinations method of the OneImageAnalysis class"""
-
-    @classmethod
-    def setUpClass(cls):
-        super().setUpClass()
-        cls.image = back_vary_rgb_one_small_side_blob
-        cls.oia = OneImageAnalysis(back_vary_rgb_one_small_side_blob)
-        cls.oia.all_c_spaces = get_color_spaces(back_vary_rgb_one_small_side_blob)
-
-    def test_find_color_space_combinations(self):
-        """test if the number of detected connected components is the same as the number of connected components used to create the image"""
-        params = init_params()
-        params['blob_nb'] = 1
-        self.oia.find_color_space_combinations(params)
-        self.assertTrue((self.oia.combination_features['blob_nb'] == 1).any())
-
-
 class TestSegmentBackManySmallBlobs(CellectsUnitTest):
     """First test suite for the find_color_space_combinations method of the OneImageAnalysis class"""
 
@@ -502,141 +395,6 @@
         """test if the number of detected connected components is the same as the number of connected components used to create the image"""
         self.oia.find_color_space_combinations()
         self.assertTrue((self.oia.combination_features['blob_nb'] == medium_blob_nb).any())
-<<<<<<< HEAD
-
-
-    # def test_find_first_im_csc(self):
-    #     """test find_first_im_csc main functionality"""
-    #     sample_number = None
-    #     several_blob_per_arena = True
-    #     spot_shape = None
-    #     spot_size = None
-    #     kmeans_clust_nb = None
-    #     bio_mask = None
-    #     back_mask = None
-    #     color_space_dictionaries = None
-    #     self.oia.find_first_im_csc(basic=False)
-    #     self.assertGreater(self.oia.saved_csc_nb, 0)
-    #
-    # def test_find_first_im_csc_zeros_image(self):
-    #     """test find_first_im_csc with zeros image"""
-    #     oia = OneImageAnalysis(np.zeros((3, 3, 3), dtype=np.uint8))
-    #     oia.find_first_im_csc(basic=False)
-    #     self.assertEqual(oia.saved_csc_nb, 0)
-    #
-    # def test_find_first_im_csc_with_sample_number_basic(self):
-    #     """test find_first_im_csc with sample number"""
-    #     sample_number = 6
-    #     self.oia.find_first_im_csc(sample_number=sample_number, basic=False)
-    #     self.assertGreater(self.oia.saved_csc_nb, 0)
-    #     self.oia.update_current_images(0)
-    #     self.assertIsInstance(self.oia.validated_shapes, np.ndarray)
-    #
-    # def test_find_first_im_csc_with_back_mask(self):
-    #     """test find_first_im_csc with background mask"""
-    #     back_mask = np.zeros((self.image.shape[0], self.image.shape[1]), dtype=np.uint8)
-    #     back_mask[:, 0] = 1
-    #     self.oia.find_first_im_csc(back_mask=back_mask, basic=False)
-    #     self.assertGreater(self.oia.saved_csc_nb, 0)
-    #
-    # def test_find_first_im_csc_with_bio_mask(self):
-    #     """test find_first_im_csc with bio mask"""
-    #     bio_mask = several_arenas_bin_img
-    #     self.oia.find_first_im_csc(bio_mask=bio_mask, basic=False)
-    #     self.assertGreater(self.oia.saved_csc_nb, 0)
-    #
-    # def test_find_first_im_csc_with_bio_and_back_mask(self):
-    #     """test find_first_im_csc with bio and back mask"""
-    #     # self.oia.image = rgb_video_test[5, :, :, :] # binary_rgb_video_test[5, :, :]
-    #     # self.oia.all_c_spaces = {}
-    #     back_mask = np.zeros((self.image.shape[0], self.image.shape[1]), dtype=np.uint8)
-    #     back_mask[:, 0] = 1
-    #     back_mask[:, 0] = 1
-    #     # back_mask[5:6, :] = 1
-    #     bio_mask = several_arenas_bin_img
-    #     # bio_mask = binary_video_test[5, :, :]
-    #     # bio_mask[3:5, :] = 0
-    #     self.oia.find_first_im_csc(bio_mask=bio_mask, back_mask=back_mask, basic=False)
-    #     self.assertGreater(self.oia.saved_csc_nb, 0)
-    #
-    # def test_find_last_im_csc(self):
-    #     """test find_last_im_csc main functionality"""
-    #     total_surfarea = self.image.size
-    #     concomp_nb =[6, 20*6]
-    #     max_shape_size = 10
-    #     arenas_mask = None
-    #     ref_image = None
-    #     subtract_background = None
-    #     kmeans_clust_nb = None
-    #     bio_mask = None
-    #     back_mask = None
-    #     color_space_dictionaries = None
-    #     basic = False
-    #     self.oia.find_last_im_csc(concomp_nb, total_surfarea, max_shape_size, basic=False)
-    #     self.assertGreaterEqual(self.oia.saved_csc_nb, 1)
-    #
-    # def test_find_last_im_csc_zeros_image(self):
-    #     """test find_first_im_csc with zeros image"""
-    #     total_surfarea = self.image.size
-    #     concomp_nb =[6, 20*6]
-    #     max_shape_size = 10
-    #     zeros_image = np.zeros((3, 3, 3), dtype=np.uint8)
-    #     oia = OneImageAnalysis(zeros_image)
-    #     oia.find_last_im_csc(concomp_nb, total_surfarea, max_shape_size, arenas_mask=zeros_image + 1, ref_image=zeros_image, basic=False)
-    #     self.assertEqual(oia.saved_csc_nb, 0)
-    #
-    # def test_find_last_im_csc_basic(self):
-    #     """test find_last_im_csc basic"""
-    #     total_surfarea = self.image.size
-    #     concomp_nb =[6, 20*6]
-    #     max_shape_size = 10
-    #     basic = True
-    #     self.oia.find_last_im_csc(concomp_nb, total_surfarea, max_shape_size, basic=basic)
-    #     self.assertGreaterEqual(self.oia.saved_csc_nb, 1)
-    #
-    # def test_find_last_im_csc_with_back_mask(self):
-    #     """test find_last_im_csc with background mask"""
-    #     total_surfarea = self.image.size
-    #     concomp_nb =[6, 20*6]
-    #     max_shape_size = 10
-    #     back_mask = np.zeros((self.image.shape[0], self.image.shape[1]), dtype=np.uint8)
-    #     back_mask[:, 0] = 1
-    #     self.oia.find_last_im_csc(concomp_nb, total_surfarea, max_shape_size, back_mask=back_mask, basic=False)
-    #     self.assertGreaterEqual(self.oia.saved_csc_nb, 0)
-    #
-    # def test_find_last_im_csc_with_bio_mask(self):
-    #     """test find_last_im_csc with bio mask"""
-    #     total_surfarea = self.image.size
-    #     concomp_nb =[6, 20*6]
-    #     max_shape_size = 10
-    #     bio_mask = several_arenas_bin_img
-    #     self.oia.find_last_im_csc(concomp_nb, total_surfarea, max_shape_size, bio_mask=bio_mask, basic=False)
-    #     self.assertGreaterEqual(self.oia.saved_csc_nb, 0)
-    #
-    # def test_find_last_im_csc_with_bio_and_back_mask(self):
-    #     """test find_last_im_csc with bio and back mask"""
-    #     total_surfarea = self.image.size
-    #     concomp_nb =[6, 20*6]
-    #     max_shape_size = 10
-    #     back_mask = np.zeros((self.image.shape[0], self.image.shape[1]), dtype=np.uint8)
-    #     back_mask[:, 0] = 1
-    #     bio_mask = several_arenas_bin_img
-    #     basic = True
-    #     self.oia.find_last_im_csc(concomp_nb, total_surfarea, max_shape_size, bio_mask=bio_mask, back_mask=back_mask, basic=basic)
-    #     self.assertGreaterEqual(self.oia.saved_csc_nb, 0)
-    #
-    # def test_find_last_im_csc_with_kmeans(self):
-    #     """test find_last_im_csc with kmeans"""
-    #     total_surfarea = self.image.size
-    #     concomp_nb =[6, 20*6]
-    #     max_shape_size = 10
-    #     back_mask = np.zeros((self.image.shape[0], self.image.shape[1]), dtype=np.uint8)
-    #     back_mask[:, 0] = 1
-    #     kmeans_clust_nb = 3
-    #     self.oia.find_last_im_csc(concomp_nb, total_surfarea, max_shape_size, kmeans_clust_nb=kmeans_clust_nb, back_mask=back_mask, basic=False)
-    #     self.assertGreaterEqual(self.oia.saved_csc_nb, 0)
-=======
->>>>>>> b2553078
 
 
 if __name__ == '__main__':
